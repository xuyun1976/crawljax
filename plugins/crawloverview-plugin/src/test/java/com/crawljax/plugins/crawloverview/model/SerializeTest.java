--- conflicted
+++ resolved
@@ -7,7 +7,6 @@
 import java.util.Collection;
 import java.util.Date;
 
-import com.crawljax.core.plugin.HostInterfaceImpl;
 import org.junit.Rule;
 import org.junit.Test;
 import org.junit.rules.TemporaryFolder;
@@ -65,15 +64,10 @@
 	@Test
 	public void testConfigSerializibility() throws IOException {
 		CrawljaxConfigurationBuilder builder =
-<<<<<<< HEAD
-		        CrawljaxConfiguration.builderFor("http://example.com");
-		builder.addPlugin(new CrawlOverview(new HostInterfaceImpl(tmpFolder.getRoot(), null)));
-=======
 		        CrawljaxConfiguration.builderFor("http://example.com")
 		                .addPlugin(new CrawlOverview())
 		                .setOutputDirectory(tmpFolder.getRoot());
 
->>>>>>> c55402bf
 		builder.crawlRules().addCrawlCondition(
 		        new CrawlCondition("kers", new RegexCondition("test")));
 
