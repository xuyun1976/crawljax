package com.crawljax.plugins.crawloverview;

import static com.crawljax.crawltests.SimpleSiteCrawl.NUMBER_OF_EDGES;
import static com.crawljax.crawltests.SimpleSiteCrawl.NUMBER_OF_STATES;
import static com.crawljax.matchers.IsValidJson.isValidJson;
import static com.crawljax.test.matchers.FileMatcher.exists;
import static org.hamcrest.Matchers.hasSize;
import static org.hamcrest.collection.IsArrayWithSize.arrayWithSize;
import static org.hamcrest.core.Is.is;
import static org.junit.Assert.assertThat;

import java.io.File;

import com.crawljax.core.plugin.HostInterfaceImpl;
import org.junit.BeforeClass;
import org.junit.ClassRule;
import org.junit.Test;
import org.slf4j.Logger;
import org.slf4j.LoggerFactory;

import com.crawljax.core.configuration.CrawljaxConfiguration.CrawljaxConfigurationBuilder;
import com.crawljax.crawltests.SimpleSiteCrawl;
import com.crawljax.plugins.crawloverview.model.OutPutModel;
import com.crawljax.plugins.crawloverview.model.StateStatistics;
import com.crawljax.rules.TempDirInTargetFolder;

public class SimpleSiteCrawlTest {

	private static final Logger LOG = LoggerFactory
	        .getLogger(SimpleSiteCrawlTest.class);
	private static OutPutModel result;

	@ClassRule
	public static final TempDirInTargetFolder TMP_FOLDER = new TempDirInTargetFolder(
	        "simple-crawl", true);

	private static File outFolder;

	@BeforeClass
	public static void runCrawl() throws Exception {
		outFolder = TMP_FOLDER.getTempDir();
		SimpleSiteCrawl simpleCrawl = new SimpleSiteCrawl() {
			@Override
			protected CrawljaxConfigurationBuilder newCrawlConfigurationBuilder() {
				return super.newCrawlConfigurationBuilder().setOutputDirectory(
				        TMP_FOLDER.getTempDir());
			}
		};
		simpleCrawl.setup();
<<<<<<< HEAD
		outFolder = tmpFolder.getTempDir();
		CrawlOverview plugin = new CrawlOverview(new HostInterfaceImpl(outFolder, null));
=======
		CrawlOverview plugin = new CrawlOverview();
>>>>>>> c55402bf
		simpleCrawl.crawlWith(plugin);
		result = plugin.getResult();
		LOG.debug("TMP folder is in {}", outFolder.getAbsoluteFile());
	}

	@Test
	public void allScreenShotsAreSaved() {
		File screenShotFolder = new File(outFolder, "screenshots");
		assertThat("Screenshot folder exists", screenShotFolder.exists(),
		        is(true));
		int screenshots = SimpleSiteCrawl.NUMBER_OF_STATES * 2;
		assertThat("Number of screenshots", screenShotFolder.list(),
		        arrayWithSize(screenshots));
	}

	@Test
	public void allStateFilesAreSaved() {
		File statesFolder = new File(outFolder, "states");
		assertThat("States folder exists", statesFolder.exists(), is(true));
		assertThat("Number of states matches", statesFolder.list(),
		        arrayWithSize(NUMBER_OF_STATES));
	}

	@Test
	public void allStatesAreInResult() {
		assertThat(result.getStates().keySet(), hasSize(NUMBER_OF_STATES));
	}

	@Test
	public void allEdgesAreInResult() {
		assertThat(result.getEdges(), hasSize(NUMBER_OF_EDGES));
	}

	@Test
	public void verifyFanStatistics() {
		StateStatistics stats = result.getStatistics().getStateStats();
		assertThat("Least fan in", stats.getLeastFanIn().getCount(), is(1));
		assertThat("Most fan in", stats.getMostFanIn().getCount(), is(2));
		assertThat("Least fan out", stats.getLeastFanOut().getCount(), is(0));
		assertThat("Most fan out", stats.getMostFanOut().getCount(), is(2));
	}

	@Test
	public void resultFileIsWritten() {
		assertThat(new File(outFolder, "result.json"), exists());
		assertThat(new File(outFolder, "result.json"), isValidJson());
	}

	@Test
	public void configFileIsWritten() {
		assertThat(new File(outFolder, "config.json"), exists());
		assertThat(new File(outFolder, "config.json"), isValidJson());
	}

	@Test
	public void gitPropertiesIsWritten() {
		assertThat(new File(outFolder, "git.properties"), exists());
	}
}<|MERGE_RESOLUTION|>--- conflicted
+++ resolved
@@ -11,7 +11,6 @@
 
 import java.io.File;
 
-import com.crawljax.core.plugin.HostInterfaceImpl;
 import org.junit.BeforeClass;
 import org.junit.ClassRule;
 import org.junit.Test;
@@ -47,12 +46,7 @@
 			}
 		};
 		simpleCrawl.setup();
-<<<<<<< HEAD
-		outFolder = tmpFolder.getTempDir();
-		CrawlOverview plugin = new CrawlOverview(new HostInterfaceImpl(outFolder, null));
-=======
 		CrawlOverview plugin = new CrawlOverview();
->>>>>>> c55402bf
 		simpleCrawl.crawlWith(plugin);
 		result = plugin.getResult();
 		LOG.debug("TMP folder is in {}", outFolder.getAbsoluteFile());
