package com.crawljax.plugins.crawloverview;

import java.io.File;
import java.util.concurrent.Future;

import com.crawljax.core.plugin.HostInterfaceImpl;
import org.apache.commons.io.FileUtils;
import org.eclipse.jetty.util.resource.Resource;
import org.junit.rules.ExternalResource;
import org.slf4j.LoggerFactory;

import com.crawljax.core.configuration.CrawljaxConfiguration.CrawljaxConfigurationBuilder;
import com.crawljax.plugins.crawloverview.model.OutPutModel;
import com.crawljax.test.BaseCrawler;
import com.google.common.base.Preconditions;
import com.google.common.base.Supplier;
import com.google.common.base.Suppliers;

/**
 * Rule that runs the crawl of the hover site. The result works via a {@link Future} so the crawl
 * only runs once.
 */
public class RunHoverCrawl extends ExternalResource {

	private static final Supplier<OutPutModel> CRAWL_TASK = Suppliers
	        .memoize(new Supplier<OutPutModel>() {

		        @Override
		        public OutPutModel get() {
			        LoggerFactory.getLogger(RunHoverCrawl.class).info(
			                "Running the hover crawl");
			        Resource hoverSiteBase =
			                Resource.newClassPathResource("hover-test-site");
			        BaseCrawler hoverSiteCrawl = new BaseCrawler(hoverSiteBase, "") {
				        @Override
				        protected CrawljaxConfigurationBuilder newCrawlConfigurationBuilder() {
					        CrawljaxConfigurationBuilder builder =
					                super.newCrawlConfigurationBuilder().setOutputDirectory(
					                        getTempDir());

					        return builder;
				        };
			        };
<<<<<<< HEAD
			        CrawlOverview plugin = new CrawlOverview(new HostInterfaceImpl(getTempDir(), null));
=======
			        CrawlOverview plugin = new CrawlOverview();
>>>>>>> c55402bf
			        hoverSiteCrawl.crawlWith(plugin);
			        return plugin.getResult();
		        }

	        });

	private static File OUT_DIR;

	private static File getTempDir() {
		OUT_DIR = new File("target/test-data/hover-crawl");
		if (OUT_DIR.exists()) {
			FileUtils.deleteQuietly(OUT_DIR);
		}
		return OUT_DIR;
	}

	@Override
	protected void before() throws Throwable {
		CRAWL_TASK.get();
	}

	public OutPutModel getResult() {
		return CRAWL_TASK.get();
	}

	public static File getOutDir() {
		Preconditions.checkNotNull(OUT_DIR);
		return OUT_DIR;
	}

}<|MERGE_RESOLUTION|>--- conflicted
+++ resolved
@@ -3,7 +3,6 @@
 import java.io.File;
 import java.util.concurrent.Future;
 
-import com.crawljax.core.plugin.HostInterfaceImpl;
 import org.apache.commons.io.FileUtils;
 import org.eclipse.jetty.util.resource.Resource;
 import org.junit.rules.ExternalResource;
@@ -41,11 +40,7 @@
 					        return builder;
 				        };
 			        };
-<<<<<<< HEAD
-			        CrawlOverview plugin = new CrawlOverview(new HostInterfaceImpl(getTempDir(), null));
-=======
 			        CrawlOverview plugin = new CrawlOverview();
->>>>>>> c55402bf
 			        hoverSiteCrawl.crawlWith(plugin);
 			        return plugin.getResult();
 		        }
