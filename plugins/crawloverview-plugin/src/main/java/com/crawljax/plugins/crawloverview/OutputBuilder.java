--- conflicted
+++ resolved
@@ -202,20 +202,6 @@
 		writeFile(context, file, "urls.html");
 	}
 
-<<<<<<< HEAD
-	public void write(CrawlConfiguration crawlSpecificationReader) {
-		ObjectMapper objectMapper = new ObjectMapper();
-		try {
-			ObjectWriter prettyPrinter = objectMapper.writer().withDefaultPrettyPrinter();
-			prettyPrinter
-			        .writeValue(new File(outputDir, "config.json"), crawlSpecificationReader);
-		} catch (Exception e) {
-			throw new RuntimeException("Cannot save config", e);
-		}
-	}
-
-=======
->>>>>>> 7e87b86c
 	private void writeFile(VelocityContext context, File outFile, String template) {
 		try {
 			Template templatee = ve.getTemplate(template);
