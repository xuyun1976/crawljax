--- conflicted
+++ resolved
@@ -60,11 +60,7 @@
 
 	<modules>
 		<module>crawloverview-plugin</module>
-<<<<<<< HEAD
         <module>clickable-detector</module>
-    </modules>
-=======
 		<module>test-plugin</module>
   </modules>
->>>>>>> a88da535
 </project>