--- conflicted
+++ resolved
@@ -1,93 +1,88 @@
-package com.crawljax.examples;
-
-import java.io.File;
-import java.io.IOException;
-import java.util.concurrent.TimeUnit;
-
-import com.crawljax.core.plugin.HostInterfaceImpl;
-import org.apache.commons.io.FileUtils;
-
-import com.crawljax.browser.EmbeddedBrowser.BrowserType;
-import com.crawljax.condition.NotXPathCondition;
-import com.crawljax.core.CrawljaxRunner;
-import com.crawljax.core.configuration.BrowserConfiguration;
-import com.crawljax.core.configuration.CrawljaxConfiguration;
-import com.crawljax.core.configuration.CrawljaxConfiguration.CrawljaxConfigurationBuilder;
-import com.crawljax.core.configuration.Form;
-import com.crawljax.core.configuration.InputSpecification;
-import com.crawljax.plugins.crawloverview.CrawlOverview;
-
-/**
- * Example of running Crawljax with the CrawlOverview plugin on a single-page web app. The crawl
- * will produce output using the {@link CrawlOverview} plugin.
- */
-public final class AdvancedExample {
-
-	private static final long WAIT_TIME_AFTER_EVENT = 200;
-	private static final long WAIT_TIME_AFTER_RELOAD = 20;
-	private static final String URL = "http://demo.crawljax.com";
-
-	/**
-	 * Run this method to start the crawl.
-	 * 
-	 * @throws IOException
-	 *             when the output folder cannot be created or emptied.
-	 */
-	public static void main(String[] args) throws IOException {
-		CrawljaxConfigurationBuilder builder = CrawljaxConfiguration.builderFor(URL);
-		builder.crawlRules().insertRandomDataInInputForms(false);
-
-		// click these elements
-		builder.crawlRules().clickDefaultElements();
-		builder.crawlRules().click("div").withAttribute("class", "clickable");
-
-		// but don't click these
-		builder.crawlRules().dontClick("a").withAttribute("class", "ignore");
-		builder.crawlRules().dontClick("a").underXPath("//DIV[@id='footer']");
-
-		// Set timeouts
-		builder.crawlRules().waitAfterReloadUrl(WAIT_TIME_AFTER_RELOAD, TimeUnit.MILLISECONDS);
-		builder.crawlRules().waitAfterEvent(WAIT_TIME_AFTER_EVENT, TimeUnit.MILLISECONDS);
-
-		// Add a condition that this XPath doesn't exits
-		builder.crawlRules().addCrawlCondition("No spans with foo as class",
-		        new NotXPathCondition("//*[@class='foo']"));
-
-		// Set some input for fields
-		builder.crawlRules().setInputSpec(getInputSpecification());
-
-		// This will generate a nice output in the output directory.
-		File outFolder = new File("output");
-		if (outFolder.exists()) {
-			FileUtils.deleteDirectory(outFolder);
-		}
-<<<<<<< HEAD
-		builder.addPlugin(new CrawlOverview(new HostInterfaceImpl(outFolder, null)));
-=======
-		builder.setOutputDirectory(outFolder);
-		builder.addPlugin(new CrawlOverview());
->>>>>>> c55402bf
-
-		// We want to use two browsers simultaneously.
-		builder.setBrowserConfig(new BrowserConfiguration(BrowserType.FIREFOX, 2));
-
-		CrawljaxRunner crawljax = new CrawljaxRunner(builder.build());
-		crawljax.call();
-
-	}
-
-	private static InputSpecification getInputSpecification() {
-		InputSpecification input = new InputSpecification();
-		Form contactForm = new Form();
-		contactForm.field("male").setValues(true, false);
-		contactForm.field("female").setValues(false, true);
-		contactForm.field("name").setValues("Bob", "Alice", "John");
-		contactForm.field("phone").setValues("1234567890", "1234888888", "");
-		contactForm.field("mobile").setValues("123", "3214321421");
-		contactForm.field("type").setValues("Student", "Teacher");
-		contactForm.field("active").setValues(true);
-		input.setValuesInForm(contactForm).beforeClickElement("button").withText("Save");
-		return input;
-	}
-
-}
+package com.crawljax.examples;
+
+import java.io.File;
+import java.io.IOException;
+import java.util.concurrent.TimeUnit;
+
+import org.apache.commons.io.FileUtils;
+
+import com.crawljax.browser.EmbeddedBrowser.BrowserType;
+import com.crawljax.condition.NotXPathCondition;
+import com.crawljax.core.CrawljaxRunner;
+import com.crawljax.core.configuration.BrowserConfiguration;
+import com.crawljax.core.configuration.CrawljaxConfiguration;
+import com.crawljax.core.configuration.CrawljaxConfiguration.CrawljaxConfigurationBuilder;
+import com.crawljax.core.configuration.Form;
+import com.crawljax.core.configuration.InputSpecification;
+import com.crawljax.plugins.crawloverview.CrawlOverview;
+
+/**
+ * Example of running Crawljax with the CrawlOverview plugin on a single-page web app. The crawl
+ * will produce output using the {@link CrawlOverview} plugin.
+ */
+public final class AdvancedExample {
+
+	private static final long WAIT_TIME_AFTER_EVENT = 200;
+	private static final long WAIT_TIME_AFTER_RELOAD = 20;
+	private static final String URL = "http://demo.crawljax.com";
+
+	/**
+	 * Run this method to start the crawl.
+	 * 
+	 * @throws IOException
+	 *             when the output folder cannot be created or emptied.
+	 */
+	public static void main(String[] args) throws IOException {
+		CrawljaxConfigurationBuilder builder = CrawljaxConfiguration.builderFor(URL);
+		builder.crawlRules().insertRandomDataInInputForms(false);
+
+		// click these elements
+		builder.crawlRules().clickDefaultElements();
+		builder.crawlRules().click("div").withAttribute("class", "clickable");
+
+		// but don't click these
+		builder.crawlRules().dontClick("a").withAttribute("class", "ignore");
+		builder.crawlRules().dontClick("a").underXPath("//DIV[@id='footer']");
+
+		// Set timeouts
+		builder.crawlRules().waitAfterReloadUrl(WAIT_TIME_AFTER_RELOAD, TimeUnit.MILLISECONDS);
+		builder.crawlRules().waitAfterEvent(WAIT_TIME_AFTER_EVENT, TimeUnit.MILLISECONDS);
+
+		// Add a condition that this XPath doesn't exits
+		builder.crawlRules().addCrawlCondition("No spans with foo as class",
+		        new NotXPathCondition("//*[@class='foo']"));
+
+		// Set some input for fields
+		builder.crawlRules().setInputSpec(getInputSpecification());
+
+		// This will generate a nice output in the output directory.
+		File outFolder = new File("output");
+		if (outFolder.exists()) {
+			FileUtils.deleteDirectory(outFolder);
+		}
+		builder.setOutputDirectory(outFolder);
+		builder.addPlugin(new CrawlOverview());
+
+		// We want to use two browsers simultaneously.
+		builder.setBrowserConfig(new BrowserConfiguration(BrowserType.FIREFOX, 2));
+
+		CrawljaxRunner crawljax = new CrawljaxRunner(builder.build());
+		crawljax.call();
+
+	}
+
+	private static InputSpecification getInputSpecification() {
+		InputSpecification input = new InputSpecification();
+		Form contactForm = new Form();
+		contactForm.field("male").setValues(true, false);
+		contactForm.field("female").setValues(false, true);
+		contactForm.field("name").setValues("Bob", "Alice", "John");
+		contactForm.field("phone").setValues("1234567890", "1234888888", "");
+		contactForm.field("mobile").setValues("123", "3214321421");
+		contactForm.field("type").setValues("Student", "Teacher");
+		contactForm.field("active").setValues(true);
+		input.setValuesInForm(contactForm).beforeClickElement("button").withText("Save");
+		return input;
+	}
+
+}