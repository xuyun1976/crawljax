<project xmlns="http://maven.apache.org/POM/4.0.0" xmlns:xsi="http://www.w3.org/2001/XMLSchema-instance"
	xsi:schemaLocation="http://maven.apache.org/POM/4.0.0 http://maven.apache.org/maven-v4_0_0.xsd">
	<modelVersion>4.0.0</modelVersion>

	<parent>
		<groupId>com.crawljax.plugins</groupId>
		<artifactId>plugin</artifactId>
		<version>2.2</version>
	</parent>

	<artifactId>crawloverview</artifactId>
	<version>1.3-SNAPSHOT</version>
<<<<<<< HEAD

	<name>Crawl Overview Plugin</name>
	<description>
		Generates an HTML report with a snapshot overview of what is crawled.
  	</description>
	<url>http://www.crawljax.com</url>

	<developers>
		<developer>
			<id>dannyroest</id>
			<name>Danny Roest</name>
			<email>dannyroest@gmail.com</email>
			<url>http://twitter.com/dannyroest</url>
			<timezone>+1</timezone>
		</developer>
		<developer>
			<id>amesbah</id>
			<name>Ali Mesbah</name>
			<email>a.mesbah@gmail.com</email>
			<url>http://www.ece.ubc.ca/~amesbah/</url>
			<organization>SALTLab, UBC</organization>
			<organizationUrl>http://salt.ece.ubc.ca</organizationUrl>
			<timezone>-8</timezone>
		</developer>
	</developers>
=======
	<name>Crawl Overview</name>
	<description>
		Generates an HTML report with a snapshot overview of what is crawled.
    </description>
	<url>http://www.crawljax.com</url>

	<properties>
		<crawljax.version>2.1</crawljax.version>
	</properties>
>>>>>>> df96eea0

	<scm>
		<connection>scm:git:git@github.com:crawljax/crawloverview-plugin.git</connection>
		<developerConnection>scm:git:git@github.com:crawljax/crawloverview-plugin.git</developerConnection>
		<url>https://github.com/crawljax/crawloverview-plugin</url>
	</scm>

	<licenses>
		<license>
			<name>GNU General Public License v3</name>
			<url>LICENSE</url>
			<distribution>repo</distribution>
		</license>
	</licenses>

	<issueManagement>
		<system>GitHub</system>
		<url>https://github.com/crawljax/crawloverview-plugin/issues</url>
	</issueManagement>

<<<<<<< HEAD
	<distributionManagement>
		<repository>
			<id>crawljaxRepo</id>
			<url>http://oss.sonatype.org/service/local/staging/deploy/maven2/</url>
		</repository>
		<snapshotRepository>
			<id>crawljaxSnapshotRepo</id>
			<url>http://oss.sonatype.org/content/repositories/snapshots</url>
		</snapshotRepository>
	</distributionManagement>

	<profiles>
		<profile>
			<id>release-sign-artifacts</id>
			<activation>
				<property>
					<name>performRelease</name>
					<value>true</value>
				</property>
			</activation>
			<build>
				<plugins>
					<plugin>
						<groupId>org.apache.maven.plugins</groupId>
						<artifactId>maven-gpg-plugin</artifactId>
						<executions>
							<execution>
								<id>sign-artifacts</id>
								<phase>verify</phase>
								<goals>
									<goal>sign</goal>
								</goals>
							</execution>
						</executions>
					</plugin>
				</plugins>
			</build>
		</profile>
	</profiles>

	<dependencies>
		<dependency>
			<groupId>org.apache.velocity</groupId>
			<artifactId>velocity</artifactId>
			<version>1.7</version>
		</dependency>
		<dependency>
			<groupId>ch.qos.logback</groupId>
			<artifactId>logback-classic</artifactId>
			<scope>provided</scope>
		</dependency>
		<dependency>
			<groupId>com.crawljax</groupId>
			<artifactId>crawljax-test-utils</artifactId>
			<version>1.2-SNAPSHOT</version>
		</dependency>
	</dependencies>

=======
	<dependencies>

		<dependency>
			<groupId>org.apache.velocity</groupId>
			<artifactId>velocity</artifactId>
			<version>1.7</version>
		</dependency>

		<dependency>
			<groupId>log4j</groupId>
			<artifactId>log4j</artifactId>
			<version>1.2.14</version>
		</dependency>

	</dependencies>

	<build>
		<resources>
			<resource>
				<directory>.</directory>
				<includes>
					<include>*.vm</include>
					<include>*.js</include>
					<include>LICENSE</include>
				</includes>
			</resource>
		</resources>
		<plugins>


		</plugins>
	</build>

	<developers>
		<developer>
			<id>dannyroest</id>
			<name>Danny Roest</name>
			<email>dannyroest@gmail.com</email>
			<url>http://twitter.com/dannyroest</url>
			<timezone>+1</timezone>
		</developer>
		<developer>
			<id>amesbah</id>
			<name>Ali Mesbah</name>
			<email>a.mesbah@gmail.com</email>
			<url>http://www.ece.ubc.ca/~amesbah/</url>
			<organization>SALTLab, UBC</organization>
			<organizationUrl>http://salt.ece.ubc.ca</organizationUrl>
			<timezone>-8</timezone>
		</developer>
	</developers>
>>>>>>> df96eea0

</project><|MERGE_RESOLUTION|>--- conflicted
+++ resolved
@@ -10,7 +10,6 @@
 
 	<artifactId>crawloverview</artifactId>
 	<version>1.3-SNAPSHOT</version>
-<<<<<<< HEAD
 
 	<name>Crawl Overview Plugin</name>
 	<description>
@@ -18,35 +17,10 @@
   	</description>
 	<url>http://www.crawljax.com</url>
 
-	<developers>
-		<developer>
-			<id>dannyroest</id>
-			<name>Danny Roest</name>
-			<email>dannyroest@gmail.com</email>
-			<url>http://twitter.com/dannyroest</url>
-			<timezone>+1</timezone>
-		</developer>
-		<developer>
-			<id>amesbah</id>
-			<name>Ali Mesbah</name>
-			<email>a.mesbah@gmail.com</email>
-			<url>http://www.ece.ubc.ca/~amesbah/</url>
-			<organization>SALTLab, UBC</organization>
-			<organizationUrl>http://salt.ece.ubc.ca</organizationUrl>
-			<timezone>-8</timezone>
-		</developer>
-	</developers>
-=======
-	<name>Crawl Overview</name>
-	<description>
-		Generates an HTML report with a snapshot overview of what is crawled.
-    </description>
-	<url>http://www.crawljax.com</url>
 
 	<properties>
 		<crawljax.version>2.1</crawljax.version>
 	</properties>
->>>>>>> df96eea0
 
 	<scm>
 		<connection>scm:git:git@github.com:crawljax/crawloverview-plugin.git</connection>
@@ -67,7 +41,6 @@
 		<url>https://github.com/crawljax/crawloverview-plugin/issues</url>
 	</issueManagement>
 
-<<<<<<< HEAD
 	<distributionManagement>
 		<repository>
 			<id>crawljaxRepo</id>
@@ -78,35 +51,6 @@
 			<url>http://oss.sonatype.org/content/repositories/snapshots</url>
 		</snapshotRepository>
 	</distributionManagement>
-
-	<profiles>
-		<profile>
-			<id>release-sign-artifacts</id>
-			<activation>
-				<property>
-					<name>performRelease</name>
-					<value>true</value>
-				</property>
-			</activation>
-			<build>
-				<plugins>
-					<plugin>
-						<groupId>org.apache.maven.plugins</groupId>
-						<artifactId>maven-gpg-plugin</artifactId>
-						<executions>
-							<execution>
-								<id>sign-artifacts</id>
-								<phase>verify</phase>
-								<goals>
-									<goal>sign</goal>
-								</goals>
-							</execution>
-						</executions>
-					</plugin>
-				</plugins>
-			</build>
-		</profile>
-	</profiles>
 
 	<dependencies>
 		<dependency>
@@ -125,59 +69,4 @@
 			<version>1.2-SNAPSHOT</version>
 		</dependency>
 	</dependencies>
-
-=======
-	<dependencies>
-
-		<dependency>
-			<groupId>org.apache.velocity</groupId>
-			<artifactId>velocity</artifactId>
-			<version>1.7</version>
-		</dependency>
-
-		<dependency>
-			<groupId>log4j</groupId>
-			<artifactId>log4j</artifactId>
-			<version>1.2.14</version>
-		</dependency>
-
-	</dependencies>
-
-	<build>
-		<resources>
-			<resource>
-				<directory>.</directory>
-				<includes>
-					<include>*.vm</include>
-					<include>*.js</include>
-					<include>LICENSE</include>
-				</includes>
-			</resource>
-		</resources>
-		<plugins>
-
-
-		</plugins>
-	</build>
-
-	<developers>
-		<developer>
-			<id>dannyroest</id>
-			<name>Danny Roest</name>
-			<email>dannyroest@gmail.com</email>
-			<url>http://twitter.com/dannyroest</url>
-			<timezone>+1</timezone>
-		</developer>
-		<developer>
-			<id>amesbah</id>
-			<name>Ali Mesbah</name>
-			<email>a.mesbah@gmail.com</email>
-			<url>http://www.ece.ubc.ca/~amesbah/</url>
-			<organization>SALTLab, UBC</organization>
-			<organizationUrl>http://salt.ece.ubc.ca</organizationUrl>
-			<timezone>-8</timezone>
-		</developer>
-	</developers>
->>>>>>> df96eea0
-
 </project>