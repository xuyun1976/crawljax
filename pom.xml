<project xmlns="http://maven.apache.org/POM/4.0.0" xmlns:xsi="http://www.w3.org/2001/XMLSchema-instance"
	xsi:schemaLocation="http://maven.apache.org/POM/4.0.0 http://maven.apache.org/maven-v4_0_0.xsd">
	<modelVersion>4.0.0</modelVersion>
	<groupId>com.crawljax</groupId>
	<artifactId>crawljax</artifactId>
	<packaging>jar</packaging>
	<version>2.2-SNAPSHOT</version>
	<name>Crawljax</name>
	<description>
		Crawling Ajax applications through dynamic analysis and
		reconstruction of the UI state changes. Crawljax is based on a
		method which dynamically builds a `state-flow graph' modeling
		the various navigation paths and states within an Ajax
		application.
	</description>
	<url>http://www.crawljax.com</url>

	<prerequisites>
		<maven>3.0.3</maven>
	</prerequisites>

	<inceptionYear>2007</inceptionYear>

	<properties>
		<maven.compiler.source>1.6</maven.compiler.source>
		<maven.compiler.target>1.6</maven.compiler.target>
		<project.build.sourceEncoding>UTF-8</project.build.sourceEncoding>
		<project.reporting.outputEncoding>UTF-8</project.reporting.outputEncoding>

		<selenium.version>[2.28.0,)</selenium.version>
		<slf4j.version>1.7.2</slf4j.version>
		<logback.version>1.0.9</logback.version>
	</properties>

	<scm>
		<connection>scm:git:git@github.com:crawljax/crawljax.git</connection>
		<developerConnection>scm:git:git@github.com:crawljax/crawljax.git</developerConnection>
		<url>https://github.com/crawljax/crawljax</url>
	</scm>

	<licenses>
		<license>
			<name>Apache 2</name>
			<url>LICENSE</url>
			<distribution>repo</distribution>
		</license>
	</licenses>

	<issueManagement>
		<system>GitHub</system>
		<url>https://github.com/crawljax/crawljax/issues</url>
	</issueManagement>

	<ciManagement>
		<system>Travis</system>
		<url>https://travis-ci.org/crawljax/crawljax</url>
	</ciManagement>

	<distributionManagement>
		<repository>
			<id>crawljaxRepo</id>
			<url>http://oss.sonatype.org/service/local/staging/deploy/maven2/</url>
		</repository>
		<snapshotRepository>
			<id>crawljaxSnapshotRepo</id>
			<url>http://oss.sonatype.org/content/repositories/snapshots</url>
		</snapshotRepository>
	</distributionManagement>

	<repositories>
		<repository>
			<id>crawljax.mvn.repo</id>
			<url>https://github.com/crawljax/crawljax-mvn-repo/raw/master</url>
			<snapshots>
				<enabled>true</enabled>
				<updatePolicy>always</updatePolicy>
			</snapshots>
		</repository>
	</repositories>

	<mailingLists>
		<mailingList>
			<name>Crawljax Mailing List</name>
			<subscribe>http://groups.google.com/group/crawljax/subscribe</subscribe>
			<unsubscribe>crawljax+unsubscribe@googlegroups.com</unsubscribe>
			<post>crawljax@googlegroups.com</post>
			<archive>http://groups.google.com/group/crawljax</archive>
		</mailingList>
	</mailingLists>

	<repositories>
		<repository>
			<id>maven.xwiki.org</id>
			<url>http://maven.xwiki.org/externals</url>
		</repository>
	</repositories>

	<profiles>
		<profile>
			<id>sign-artifacts</id>
			<build>
				<plugins>
					<plugin>
						<groupId>org.apache.maven.plugins</groupId>
						<artifactId>maven-gpg-plugin</artifactId>
						<executions>
							<execution>
								<id>sign-artifacts</id>
								<phase>verify</phase>
								<goals>
									<goal>sign</goal>
								</goals>
							</execution>
						</executions>
					</plugin>
				</plugins>
			</build>
		</profile>
		<profile>
			<id>default</id>
			<activation>
				<activeByDefault>true</activeByDefault>
			</activation>
			<properties>
				<tests.include>com/crawljax/test/FastTests.java</tests.include>
			</properties>
		</profile>
		<profile>
			<id>integrationtests</id>
			<properties>
				<tests.include>com/crawljax/test/*</tests.include>
			</properties>
		</profile>
	</profiles>

	<developers>
		<developer>
			<id>amesbah</id>
			<name>Ali Mesbah</name>
			<email>a.mesbah@gmail.com</email>
			<url>http://www.ece.ubc.ca/~amesbah/</url>
			<organization>SALTLab, UBC</organization>
			<organizationUrl>http://salt.ece.ubc.ca</organizationUrl>
			<timezone>-8</timezone>
		</developer>
		<developer>
			<id>arie.van.deursen</id>
			<name>Arie van Deursen</name>
			<email>arie.vanDeursen@tudelft.nl</email>
			<url>http://www.st.ewi.tudelft.nl/~arie/</url>
			<organization>SWERL, TU Delft</organization>
			<organizationUrl>http://swerl.tudelft.nl</organizationUrl>
			<timezone>+1</timezone>
		</developer>
		<developer>
			<id>alexnederlof</id>
			<name>Alex Nederlof</name>
			<email>alex@nederlof.com</email>
			<url>http://alex.nederlof.com</url>
			<organization>TU Delft</organization>
			<timezone>+1</timezone>
		</developer>
	</developers>

	<dependencies>

		<dependency>
<<<<<<< HEAD
			<groupId>log4j</groupId>
			<artifactId>log4j</artifactId>
			<version>1.2.17</version>
=======
			<groupId>junit</groupId>
			<artifactId>junit</artifactId>
			<version>4.11</version>
			<scope>test</scope>
>>>>>>> fbfffa20
		</dependency>

		<dependency>
			<groupId>commons-lang</groupId>
			<artifactId>commons-lang</artifactId>
			<version>2.6</version>
		</dependency>

		<dependency>
			<groupId>commons-configuration</groupId>
			<artifactId>commons-configuration</artifactId>
			<version>1.7</version>
		</dependency>

		<dependency>
			<groupId>commons-math</groupId>
			<artifactId>commons-math</artifactId>
			<version>1.2</version>
		</dependency>

		<dependency>
			<groupId>commons-io</groupId>
			<artifactId>commons-io</artifactId>
			<version>2.4</version>
		</dependency>

		<dependency>
			<groupId>net.sf.jgrapht</groupId>
			<artifactId>jgrapht</artifactId>
			<version>0.8.3</version>
		</dependency>

		<dependency>
			<groupId>xmlunit</groupId>
			<artifactId>xmlunit</artifactId>
			<version>1.3</version>
		</dependency>

		<dependency>
			<groupId>net.sourceforge.nekohtml</groupId>
			<artifactId>nekohtml</artifactId>
			<version>1.9.14</version>
		</dependency>

		<dependency>
			<groupId>net.jcip</groupId>
			<artifactId>jcip-annotations</artifactId>
			<version>1.0</version>
		</dependency>

		<dependency>
			<groupId>xerces</groupId>
			<artifactId>xercesImpl</artifactId>
			<version>2.9.1</version>
		</dependency>


		<dependency>
			<groupId>org.seleniumhq.selenium</groupId>
			<artifactId>selenium-firefox-driver</artifactId>
			<version>${selenium.version}</version>
		</dependency>

		<dependency>
			<groupId>org.seleniumhq.selenium</groupId>
			<artifactId>selenium-chrome-driver</artifactId>
			<version>${selenium.version}</version>
		</dependency>

		<dependency>
			<groupId>org.seleniumhq.selenium</groupId>
			<artifactId>selenium-htmlunit-driver</artifactId>
			<version>${selenium.version}</version>
		</dependency>

		<dependency>
			<groupId>org.seleniumhq.selenium</groupId>
			<artifactId>selenium-ie-driver</artifactId>
			<version>${selenium.version}</version>
		</dependency>

		<dependency>
			<groupId>org.seleniumhq.selenium</groupId>
			<artifactId>selenium-support</artifactId>
			<version>${selenium.version}</version>
		</dependency>

		<dependency>
			<groupId>org.seleniumhq.selenium</groupId>
			<artifactId>selenium-iphone-driver</artifactId>
			<version>${selenium.version}</version>
		</dependency>


		<dependency>
			<groupId>org.seleniumhq.selenium</groupId>
			<artifactId>selenium-remote-driver</artifactId>
			<version>${selenium.version}</version>
		</dependency>


		<dependency>
			<groupId>org.seleniumhq.selenium</groupId>
			<artifactId>selenium-android-driver</artifactId>
			<version>${selenium.version}</version>
		</dependency>


		<dependency>
			<groupId>com.google.guava</groupId>
			<artifactId>guava</artifactId>
			<version>13.0.1</version>
		</dependency>

		<dependency>
			<groupId>org.eclipse.jetty</groupId>
			<artifactId>jetty-server</artifactId>
			<version>8.1.8.v20121106</version>
			<scope>test</scope>
		</dependency>

<<<<<<< HEAD
		<!-- Test dependencies -->
		<dependency>
			<groupId>org.mockito</groupId>
			<artifactId>mockito-all</artifactId>
			<version>1.9.5</version>
			<scope>test</scope>
		</dependency>
		<dependency>
			<groupId>cpsuite</groupId>
			<artifactId>cpsuite</artifactId>
			<version>1.2.5</version>
			<scope>test</scope>
		</dependency>

		<dependency>
			<groupId>junit</groupId>
			<artifactId>junit</artifactId>
			<version>4.11</version>
			<scope>test</scope>
		</dependency>
=======
		<dependency>
			<groupId>org.slf4j</groupId>
			<artifactId>jcl-over-slf4j</artifactId>
			<version>${slf4j.version}</version>
		</dependency>
		<dependency>
			<groupId>org.slf4j</groupId>
			<artifactId>jul-to-slf4j</artifactId>
			<version>${slf4j.version}</version>
		</dependency>
		<dependency>
			<groupId>ch.qos.logback</groupId>
			<artifactId>logback-classic</artifactId>
			<version>${logback.version}</version>
			<scope>provided</scope>
			<exclusions>
				<exclusion>
					<groupId>org.slf4j</groupId>
					<artifactId>slf4j-api</artifactId>
				</exclusion>
			</exclusions>
		</dependency>

		<dependency>
			<artifactId>crawljax-test-utils</artifactId>
			<groupId>com.crawljax</groupId>
			<version>1.1</version>
			<scope>test</scope>
			<exclusions>
				<exclusion>
					<!-- Makes sure we this version of Crawljax -->
					<artifactId>crawljax</artifactId>
					<groupId>com.crawljax</groupId>
				</exclusion>
			</exclusions>
		</dependency>
		<dependency>
			<artifactId>crawljax-test-utils</artifactId>
			<groupId>com.crawljax</groupId>
			<version>1.1</version>
			<scope>test</scope>
			<exclusions>
				<exclusion>
					<!-- Makes sure we this version of Crawljax -->
					<artifactId>crawljax</artifactId>
					<groupId>com.crawljax</groupId>
				</exclusion>
			</exclusions>
			<type>test-jar</type>
		</dependency>


>>>>>>> fbfffa20
	</dependencies>

	<build>
		<resources>
			<resource>
				<directory>src/main/resources</directory>
				<excludes>
					<exclude>*.txt</exclude>
				</excludes>
			</resource>
			<!-- <resource> <directory>src/main/java</directory> </resource> -->
		</resources>

		<plugins>
			<plugin>
				<groupId>org.apache.maven.plugins</groupId>
				<artifactId>maven-changes-plugin</artifactId>
				<version>2.8</version>
				<executions>
					<execution>
						<id>announcement-generate</id>
						<phase>package</phase>
						<goals>
							<goal>announcement-generate</goal>
						</goals>
					</execution>
				</executions>
			</plugin>

			<plugin>
				<groupId>org.codehaus.mojo</groupId>
				<artifactId>cobertura-maven-plugin</artifactId>
				<version>2.5.2</version>
				<configuration>
					<instrumentation>
						<excludes>
							<exclude>**/*Test.class</exclude>
						</excludes>
					</instrumentation>
					<formats>
						<format>html</format>
						<format>xml</format>
					</formats>
				</configuration>
				<executions>
					<execution>
						<goals>
							<goal>clean</goal>
						</goals>
					</execution>
				</executions>
			</plugin>

			<plugin>
				<groupId>org.apache.maven.plugins</groupId>
				<artifactId>maven-pmd-plugin</artifactId>
				<version>2.7.1</version>
				<configuration>
					<sourceEncoding>utf-8</sourceEncoding>
					<minimumTokens>100</minimumTokens>
					<targetJdk>1.6</targetJdk>
					<formats>
						<format>xml</format>
					</formats>
				</configuration>
			</plugin>


			<!-- Creates the main craljax-x.y-z.jar -->
			<plugin>
				<groupId>org.apache.maven.plugins</groupId>
				<artifactId>maven-jar-plugin</artifactId>
				<version>2.4</version>
				<configuration>
					<archive>
						<manifest>
							<addClasspath>true</addClasspath>
							<classpathPrefix>lib/</classpathPrefix>
							<mainClass>
								com.crawljax.examples.JarRunner
							</mainClass>
						</manifest>
					</archive>
					<excludes>
						<exclude>**/jar-with-dependencies.xml</exclude>
						<exclude>**/binary-jar-without-dependencies.xml</exclude>
						<exclude>announcements/**</exclude>
					</excludes>
				</configuration>
			</plugin>



			<!-- Create crawljax-x.y-z-sources.jar -->
			<plugin>
				<groupId>org.apache.maven.plugins</groupId>
				<artifactId>maven-source-plugin</artifactId>
				<version>2.2</version>
				<configuration>
					<excludes>
						<exclude>**/jar-with-dependencies.xml</exclude>
						<exclude>**/binary-jar-without-dependencies.xml</exclude>
					</excludes>
				</configuration>
				<executions>
					<execution>
						<id>attach-sources</id>
						<phase>package</phase>
						<goals>
							<goal>jar-no-fork</goal>
						</goals>
					</execution>
				</executions>
			</plugin>

			<!-- Create crawljax-x.y-z.zip with all the dependencies -->
			<plugin>
				<groupId>org.apache.maven.plugins</groupId>
				<artifactId>maven-assembly-plugin</artifactId>
				<configuration>
					<descriptors>
						<descriptor>
							src/main/resources/jar-with-dependencies.xml
						</descriptor>
					</descriptors>
					<archive>
						<addMavenDescriptor>false</addMavenDescriptor>
					</archive>
					<outputDirectory>target</outputDirectory>
				</configuration>
				<!-- <executions> <execution> <id>make-assembly</id> <phase>package</phase> 
					<goals> <goal>attached</goal> </goals> </execution> </executions> -->
			</plugin>

			<plugin>
				<groupId>org.apache.maven.plugins</groupId>
				<artifactId>maven-javadoc-plugin</artifactId>
				<version>2.8.1</version>
				<configuration>
					<show>private</show>
					<nohelp>false</nohelp>
				</configuration>
				<executions>
					<execution>
						<id>javadoc-jar</id>
						<phase>package</phase>
						<goals>
							<goal>jar</goal>
						</goals>
					</execution>
				</executions>
			</plugin>

			<plugin>
				<groupId>org.apache.maven.plugins</groupId>
				<artifactId>maven-checkstyle-plugin</artifactId>
				<version>2.9.1</version>
				<configuration>
					<configLocation>${basedir}/checkstyle.xml</configLocation>
				</configuration>
			</plugin>

			<plugin>
				<groupId>org.apache.maven.plugins</groupId>
				<artifactId>maven-surefire-plugin</artifactId>
				<version>2.12.4</version>
				<configuration>
<<<<<<< HEAD
	<include>${tests.include}</include>
</configuration>
=======
					<includes>
						<include>**/*Test.java</include>
						<include>**/*TestSuite.java</include>
					</includes>
				</configuration>
>>>>>>> fbfffa20
			</plugin>

		</plugins>
	</build>


</project><|MERGE_RESOLUTION|>--- conflicted
+++ resolved
@@ -76,6 +76,10 @@
 				<updatePolicy>always</updatePolicy>
 			</snapshots>
 		</repository>
+		<repository>
+			<id>maven.xwiki.org</id>
+			<url>http://maven.xwiki.org/externals</url>
+		</repository>
 	</repositories>
 
 	<mailingLists>
@@ -87,13 +91,6 @@
 			<archive>http://groups.google.com/group/crawljax</archive>
 		</mailingList>
 	</mailingLists>
-
-	<repositories>
-		<repository>
-			<id>maven.xwiki.org</id>
-			<url>http://maven.xwiki.org/externals</url>
-		</repository>
-	</repositories>
 
 	<profiles>
 		<profile>
@@ -165,16 +162,10 @@
 	<dependencies>
 
 		<dependency>
-<<<<<<< HEAD
-			<groupId>log4j</groupId>
-			<artifactId>log4j</artifactId>
-			<version>1.2.17</version>
-=======
 			<groupId>junit</groupId>
 			<artifactId>junit</artifactId>
 			<version>4.11</version>
 			<scope>test</scope>
->>>>>>> fbfffa20
 		</dependency>
 
 		<dependency>
@@ -296,28 +287,6 @@
 			<scope>test</scope>
 		</dependency>
 
-<<<<<<< HEAD
-		<!-- Test dependencies -->
-		<dependency>
-			<groupId>org.mockito</groupId>
-			<artifactId>mockito-all</artifactId>
-			<version>1.9.5</version>
-			<scope>test</scope>
-		</dependency>
-		<dependency>
-			<groupId>cpsuite</groupId>
-			<artifactId>cpsuite</artifactId>
-			<version>1.2.5</version>
-			<scope>test</scope>
-		</dependency>
-
-		<dependency>
-			<groupId>junit</groupId>
-			<artifactId>junit</artifactId>
-			<version>4.11</version>
-			<scope>test</scope>
-		</dependency>
-=======
 		<dependency>
 			<groupId>org.slf4j</groupId>
 			<artifactId>jcl-over-slf4j</artifactId>
@@ -370,7 +339,19 @@
 		</dependency>
 
 
->>>>>>> fbfffa20
+		<dependency>
+			<groupId>org.mockito</groupId>
+			<artifactId>mockito-core</artifactId>
+			<version>1.9.5</version>
+			<scope>test</scope>
+		</dependency>
+		<dependency>
+			<groupId>cpsuite</groupId>
+			<artifactId>cpsuite</artifactId>
+			<version>1.2.5</version>
+			<scope>test</scope>
+		</dependency>
+
 	</dependencies>
 
 	<build>
@@ -538,16 +519,11 @@
 				<artifactId>maven-surefire-plugin</artifactId>
 				<version>2.12.4</version>
 				<configuration>
-<<<<<<< HEAD
-	<include>${tests.include}</include>
-</configuration>
-=======
 					<includes>
-						<include>**/*Test.java</include>
+						<include>${tests.include}</include>
 						<include>**/*TestSuite.java</include>
 					</includes>
 				</configuration>
->>>>>>> fbfffa20
 			</plugin>
 
 		</plugins>
