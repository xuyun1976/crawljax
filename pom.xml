--- conflicted
+++ resolved
@@ -348,17 +348,6 @@
 	</issueManagement>
 
 	<distributionManagement>
-<<<<<<< HEAD
-        <repository>
-            <id>crawljaxRepo</id>
-            <url>http://oss.sonatype.org/service/local/staging/deploy/maven2/</url>
-        </repository>
-        <snapshotRepository>
-            <id>crawljaxSnapshotRepo</id>
-            <url>http://oss.sonatype.org/content/repositories/snapshots</url>
-        </snapshotRepository>
-    </distributionManagement>
-=======
 		<repository>
 			<id>crawljaxRepo</id>
 			<url>http://oss.sonatype.org/service/local/staging/deploy/maven2/</url>
@@ -368,7 +357,6 @@
 			<url>http://oss.sonatype.org/content/repositories/snapshots</url>
 		</snapshotRepository>
 	</distributionManagement>
->>>>>>> b507b8d1
 
 	<mailingLists>
 		<mailingList>
@@ -379,36 +367,6 @@
 			<archive>http://groups.google.com/group/crawljax</archive>
 		</mailingList>
 	</mailingLists>
-	
-	<profiles>
-     <profile>
-      <id>release-sign-artifacts</id>
-      <activation>
-        <property>
-          <name>performRelease</name>
-          <value>true</value>
-        </property>
-      </activation>
-      <build>
-        <plugins>
-          <plugin>
-            <groupId>org.apache.maven.plugins</groupId>
-            <artifactId>maven-gpg-plugin</artifactId>
-            <version>1.0-alpha-4</version>
-            <executions>
-              <execution>
-                <id>sign-artifacts</id>
-                <phase>verify</phase>
-                <goals>
-                  <goal>sign</goal>
-                </goals>
-              </execution>
-            </executions>
-          </plugin>
-        </plugins>
-      </build>
-     </profile>
-	</profiles>
 
 	<profiles>
 		<profile>
