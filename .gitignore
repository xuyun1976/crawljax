# Eclipse
.classpath
.project
.settings/

# Intellij
.idea/
*.iml
*.iws
*.ipr

# Maven
*.log
target/
release.properties
pom.xml.releaseBackup
git.properties
output/
<<<<<<< HEAD
lib/
=======

# Mac
.DS_Store
>>>>>>> a88da535
<|MERGE_RESOLUTION|>--- conflicted
+++ resolved
@@ -16,10 +16,7 @@
 pom.xml.releaseBackup
 git.properties
 output/
-<<<<<<< HEAD
 lib/
-=======
 
 # Mac
-.DS_Store
->>>>>>> a88da535
+.DS_Store