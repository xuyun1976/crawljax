--- conflicted
+++ resolved
@@ -1,10 +1,7 @@
 package com.crawljax.cli;
 
-<<<<<<< HEAD
-=======
 import java.io.IOException;
 import java.io.PrintWriter;
-import java.io.StringWriter;
 
 import org.apache.commons.cli.CommandLine;
 import org.apache.commons.cli.GnuParser;
@@ -14,32 +11,90 @@
 import org.apache.commons.cli.Options;
 import org.apache.commons.cli.ParseException;
 import org.apache.commons.configuration.ConfigurationException;
-import org.apache.commons.io.IOUtils;
 import org.apache.commons.validator.routines.UrlValidator;
 
 import com.crawljax.browser.EmbeddedBrowser.BrowserType;
->>>>>>> 28cae219
 import com.crawljax.core.CrawljaxController;
 import com.crawljax.core.CrawljaxException;
 import com.crawljax.core.configuration.CrawlSpecification;
 import com.crawljax.core.configuration.CrawljaxConfiguration;
-import com.google.common.base.Strings;
+import com.google.common.base.Charsets;
+import com.google.common.io.Resources;
 
 public class JarRunner {
+
 	public static final String VERSION = "version";
 	public static final String HELP = "help";
 	public static final String MAXSTATES = "maxstates";
 	public static final String DEPTH = "depth";
 	public static final String BROWSER = "browser";
 	public static final String URL = "url";
+
 	private static final int SPACES_AFTER_OPTION = 3;
 	private static final int SPACES_BEFORE_OPTION = 5;
 	private static final int ROW_WIDTH = 80;
-	private static String CRAWLJAX_VERSION;
 
-	private final static CrawljaxConfiguration config = new CrawljaxConfiguration();
-	private static CrawlSpecification crawlSpec;
-	private static Options options;
+	/**
+	 * Main executable method of Crawljax CLI.
+	 * 
+	 * @param args
+	 *            the arguments.
+	 */
+	public static void main(String[] args) {
+		try {
+			if (args.length < 1) {
+				printHelp(getOptions());
+				System.exit(1);
+			}
+			checkArgumentsAndRun(args);
+		} catch (Exception e) {
+			System.err.println(e.getMessage());
+			System.exit(1);
+		}
+	}
+
+	/**
+	 * Create the CML Options.
+	 * 
+	 * @return Options expected from command-line.
+	 */
+	private static Options getOptions() {
+		Options options = new Options();
+
+		options.addOption(new Option(HELP, "print this message"));
+		options.addOption(new Option(VERSION, "print the version information and exit"));
+
+		options.addOption(OptionBuilder.withArgName("URL").hasArg()
+		        .withDescription("url to crawl").create(URL));
+
+		options.addOption(OptionBuilder.withLongOpt(BROWSER)
+		        .withDescription("browser type: firefox, chrome, ie, htmlunit").hasArg()
+		        .withArgName("TYPE").create());
+
+		options.addOption(OptionBuilder.withLongOpt(DEPTH)
+		        .withDescription("crawl depth level").hasArg().withArgName("LEVEL").create());
+
+		options.addOption(OptionBuilder.withLongOpt(MAXSTATES)
+		        .withDescription("max number of states to crawl").hasArg()
+		        .withArgName("STATES").create());
+
+		return options;
+	}
+
+	/**
+	 * Write "help" to the provided OutputStream.
+	 * 
+	 * @param options
+	 * @throws IOException
+	 */
+	public static void printHelp(Options options) throws IOException {
+		String cmlSyntax = "java -jar crawljax-cli-" + getCrawljaxVersion() + ".jar";
+		final PrintWriter writer = new PrintWriter(System.out);
+		final HelpFormatter helpFormatter = new HelpFormatter();
+		helpFormatter.printHelp(writer, ROW_WIDTH, cmlSyntax, "", options,
+		        SPACES_AFTER_OPTION, SPACES_BEFORE_OPTION, "");
+		writer.flush();
+	}
 
 	/**
 	 * CLI GnuParser to parse command-line arguments.
@@ -51,62 +106,61 @@
 	 * @throws ConfigurationException
 	 * @throws CrawljaxException
 	 */
-	public static void checkArguments(String[] args) throws IOException, ParseException,
+	public static void checkArgumentsAndRun(String[] args) throws IOException, ParseException,
 	        ConfigurationException, CrawljaxException {
 
-		final CommandLine commandLine = new GnuParser().parse(getOptions(), args);
+		Options options = getOptions();
+		final CommandLine commandLine = new GnuParser().parse(options, args);
+
+		String urlValue = commandLine.getOptionValue(URL);
 
 		if (commandLine.hasOption(HELP)) {
-			printHelp();
-			System.exit(0);
+			printHelp(options);
+		} else if (commandLine.hasOption(VERSION)) {
+			System.out.println("crawljax version \"" + getCrawljaxVersion() + "\"");
+		} else if (urlIsInvalid(urlValue)) {
+			System.err.println("provide a valid URL. -url=http://example.com");
+			printHelp(options);
+			System.exit(1);
+		} else {
+			readConfigAndRun(commandLine, urlValue);
+		}
+	}
+
+	private static String getCrawljaxVersion() throws IOException {
+		return Resources
+		        .toString(JarRunner.class.getResource("/project.version"), Charsets.UTF_8);
+	}
+
+	private static boolean urlIsInvalid(String urlValue) {
+		final String[] schemes = { "http", "https" };
+		return urlValue == null || !new UrlValidator(schemes).isValid(urlValue);
+	}
+
+	private static void readConfigAndRun(final CommandLine commandLine, String urlValue) {
+		CrawlSpecification crawlSpec = new CrawlSpecification(urlValue);
+		CrawljaxConfiguration config = new CrawljaxConfiguration();
+		config.setCrawlSpecification(crawlSpec);
+
+		if (commandLine.hasOption(BROWSER)) {
+			String browser = commandLine.getOptionValue(BROWSER);
+			config.setBrowser(getBrowserTypeFromStr(browser));
 		}
 
-		if (commandLine.hasOption(VERSION)) {
-			System.out.println("crawljax version \"" + getCrawljaxVersion() + "\"");
-			System.exit(0);
+		if (commandLine.hasOption(DEPTH)) {
+			String depth = commandLine.getOptionValue(DEPTH);
+			crawlSpec.setDepth(Integer.parseInt(depth));
 		}
 
-		// URL is required
-		if (commandLine.hasOption(URL)) {
+		if (commandLine.hasOption(MAXSTATES)) {
+			String maxstates = commandLine.getOptionValue(MAXSTATES);
+			crawlSpec.setMaximumStates(Integer.parseInt(maxstates));
+		}
 
-			String urlValue = commandLine.getOptionValue(URL);
-
-			final String[] schemes = { "http", "https" };
-
-			if (new UrlValidator(schemes).isValid(urlValue)) {
-
-				crawlSpec = new CrawlSpecification(urlValue);
-				config.setCrawlSpecification(crawlSpec);
-
-				if (commandLine.hasOption(BROWSER)) {
-					String browser = commandLine.getOptionValue(BROWSER);
-					config.setBrowser(getBrowserTypeFromStr(browser));
-				}
-
-				if (commandLine.hasOption(DEPTH)) {
-					String depth = commandLine.getOptionValue(DEPTH);
-					crawlSpec.setDepth(Integer.parseInt(depth));
-				}
-
-				if (commandLine.hasOption(MAXSTATES)) {
-					String maxstates = commandLine.getOptionValue(MAXSTATES);
-					crawlSpec.setMaximumStates(Integer.parseInt(maxstates));
-				}
-
-				// run Crawljax
-				crawlSpec.clickDefaultElements();
-				CrawljaxController crawljax = new CrawljaxController(config);
-				crawljax.run();
-
-			} else {
-				System.err.println("url is invalid: " + urlValue);
-			}
-
-		} else {
-			System.err.println("provide a valid URL. -url=http://example.com");
-			printHelp();
-			System.exit(1);
-		}
+		// run Crawljax
+		crawlSpec.clickDefaultElements();
+		CrawljaxController crawljax = new CrawljaxController(config);
+		crawljax.run();
 	}
 
 	private static BrowserType getBrowserTypeFromStr(String browser) {
@@ -117,91 +171,7 @@
 				}
 			}
 		}
-
+		System.out.println("Unrecognized browser " + browser + ". Using firefox instead");
 		return BrowserType.firefox;
 	}
-
-	/**
-	 * Create the CML Options.
-	 * 
-	 * @return Options expected from command-line.
-	 */
-	private static Options getOptions() {
-
-		if (options == null) {
-			options = new Options();
-
-			options.addOption(new Option(HELP, "print this message"));
-			options.addOption(new Option(VERSION, "print the version information and exit"));
-
-			options.addOption(OptionBuilder.withArgName("URL").hasArg()
-			        .withDescription("url to crawl").create(URL));
-
-			options.addOption(OptionBuilder.withLongOpt(BROWSER)
-			        .withDescription("browser type: firefox, chrome, ie, htmlunit").hasArg()
-			        .withArgName("TYPE").create());
-
-			options.addOption(OptionBuilder.withLongOpt(DEPTH)
-			        .withDescription("crawl depth level").hasArg().withArgName("LEVEL").create());
-
-			options.addOption(OptionBuilder.withLongOpt(MAXSTATES)
-			        .withDescription("max number of states to crawl").hasArg()
-			        .withArgName("STATES").create());
-		}
-
-		return options;
-	}
-
-	/**
-	 * Write "help" to the provided OutputStream.
-	 * 
-	 * @throws IOException
-	 */
-	public static void printHelp() throws IOException {
-		String cmlSyntax = "java -jar crawljax-cli-" + getCrawljaxVersion() + ".jar";
-		final PrintWriter writer = new PrintWriter(System.out);
-		final HelpFormatter helpFormatter = new HelpFormatter();
-		helpFormatter.printHelp(writer, ROW_WIDTH, cmlSyntax, "", getOptions(),
-		        SPACES_AFTER_OPTION, SPACES_BEFORE_OPTION, "");
-		writer.flush();
-	}
-
-	private static String getCrawljaxVersion() throws IOException {
-		if (Strings.isNullOrEmpty(CRAWLJAX_VERSION)) {
-			StringWriter writer = new StringWriter();
-			IOUtils.copy(JarRunner.class.getResourceAsStream("/project.version"), writer);
-			CRAWLJAX_VERSION = writer.toString();
-		}
-
-		return CRAWLJAX_VERSION;
-	}
-
-	/**
-	 * Main executable method of Crawljax CLI.
-	 * 
-	 * @param args
-	 *            the arguments.
-	 */
-	public static void main(String[] args) {
-
-		try {
-<<<<<<< HEAD
-			CrawljaxController crawljax = new CrawljaxController(config);
-			crawljax.run();
-		} catch (CrawljaxException e) {
-			e.printStackTrace();
-=======
-			if (args.length < 1) {
-				printHelp();
-				System.exit(1);
-			}
-
-			checkArguments(args);
-
-		} catch (Exception e) {
-			System.err.println(e.getMessage());
-			System.exit(1);
->>>>>>> 28cae219
-		}
-	}
 }