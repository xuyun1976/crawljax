package com.crawljax.condition;

import net.jcip.annotations.Immutable;

import com.crawljax.browser.EmbeddedBrowser;
import com.google.common.base.Objects;

/**
 * Condition that returns true iff no elements are found with expression.
 * 
 * @author dannyroest@gmail.com (Danny Roest)
 */
@Immutable
public class NotXPathCondition extends AbstractCondition {

	private final XPathCondition xpathCondition;

	/**
	 * @param expression
	 *            the XPath expression.
	 */
	public NotXPathCondition(String expression) {
		this.xpathCondition = new XPathCondition(expression);
	}

	@Override
	public boolean check(EmbeddedBrowser browser) {
		return Logic.not(xpathCondition).check(browser);
	}

	@Override
	public int hashCode() {
		return Objects.hashCode(getClass(), xpathCondition);
	}

	@Override
	public boolean equals(Object object) {
		if (object instanceof NotXPathCondition) {
<<<<<<< HEAD
			if (!super.equals(object)) {
				return false;
			}
=======
>>>>>>> 572753dc
			NotXPathCondition that = (NotXPathCondition) object;
			return Objects.equal(this.xpathCondition, that.xpathCondition);
		}
		return false;
	}

	@Override
	public String toString() {
		return Objects.toStringHelper(this)
		        .add("xpathCondition", xpathCondition)
		        .toString();
	}

}
<|MERGE_RESOLUTION|>--- conflicted
+++ resolved
@@ -1,58 +1,52 @@
-package com.crawljax.condition;
-
-import net.jcip.annotations.Immutable;
-
-import com.crawljax.browser.EmbeddedBrowser;
-import com.google.common.base.Objects;
-
-/**
- * Condition that returns true iff no elements are found with expression.
- * 
- * @author dannyroest@gmail.com (Danny Roest)
- */
-@Immutable
-public class NotXPathCondition extends AbstractCondition {
-
-	private final XPathCondition xpathCondition;
-
-	/**
-	 * @param expression
-	 *            the XPath expression.
-	 */
-	public NotXPathCondition(String expression) {
-		this.xpathCondition = new XPathCondition(expression);
-	}
-
-	@Override
-	public boolean check(EmbeddedBrowser browser) {
-		return Logic.not(xpathCondition).check(browser);
-	}
-
-	@Override
-	public int hashCode() {
-		return Objects.hashCode(getClass(), xpathCondition);
-	}
-
-	@Override
-	public boolean equals(Object object) {
-		if (object instanceof NotXPathCondition) {
-<<<<<<< HEAD
-			if (!super.equals(object)) {
-				return false;
-			}
-=======
->>>>>>> 572753dc
-			NotXPathCondition that = (NotXPathCondition) object;
-			return Objects.equal(this.xpathCondition, that.xpathCondition);
-		}
-		return false;
-	}
-
-	@Override
-	public String toString() {
-		return Objects.toStringHelper(this)
-		        .add("xpathCondition", xpathCondition)
-		        .toString();
-	}
-
-}
+package com.crawljax.condition;
+
+import net.jcip.annotations.Immutable;
+
+import com.crawljax.browser.EmbeddedBrowser;
+import com.google.common.base.Objects;
+
+/**
+ * Condition that returns true iff no elements are found with expression.
+ * 
+ * @author dannyroest@gmail.com (Danny Roest)
+ */
+@Immutable
+public class NotXPathCondition extends AbstractCondition {
+
+	private final XPathCondition xpathCondition;
+
+	/**
+	 * @param expression
+	 *            the XPath expression.
+	 */
+	public NotXPathCondition(String expression) {
+		this.xpathCondition = new XPathCondition(expression);
+	}
+
+	@Override
+	public boolean check(EmbeddedBrowser browser) {
+		return Logic.not(xpathCondition).check(browser);
+	}
+
+	@Override
+	public int hashCode() {
+		return Objects.hashCode(getClass(), xpathCondition);
+	}
+
+	@Override
+	public boolean equals(Object object) {
+		if (object instanceof NotXPathCondition) {
+			NotXPathCondition that = (NotXPathCondition) object;
+			return Objects.equal(this.xpathCondition, that.xpathCondition);
+		}
+		return false;
+	}
+
+	@Override
+	public String toString() {
+		return Objects.toStringHelper(this)
+		        .add("xpathCondition", xpathCondition)
+		        .toString();
+	}
+
+}