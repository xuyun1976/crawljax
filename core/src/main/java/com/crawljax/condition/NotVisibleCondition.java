--- conflicted
+++ resolved
@@ -1,59 +1,53 @@
-package com.crawljax.condition;
-
-import net.jcip.annotations.Immutable;
-
-import com.crawljax.browser.EmbeddedBrowser;
-import com.crawljax.core.state.Identification;
-import com.google.common.base.Objects;
-
-/**
- * Conditions that returns true iff element found with By is visible.
- * 
- * @author dannyroest@gmail.com (Danny Roest)
- */
-@Immutable
-public class NotVisibleCondition extends AbstractCondition {
-
-	private final VisibleCondition visibleCondition;
-
-	/**
-	 * @param identification
-	 *            the identification.
-	 */
-	public NotVisibleCondition(Identification identification) {
-		this.visibleCondition = new VisibleCondition(identification);
-	}
-
-	@Override
-	public boolean check(EmbeddedBrowser browser) {
-		return Logic.not(visibleCondition).check(browser);
-	}
-
-	@Override
-	public int hashCode() {
-		return Objects.hashCode(getClass(), visibleCondition);
-	}
-
-	@Override
-	public boolean equals(Object object) {
-		if (object instanceof NotVisibleCondition) {
-<<<<<<< HEAD
-			if (!super.equals(object)) {
-				return false;
-			}
-=======
->>>>>>> 572753dc
-			NotVisibleCondition that = (NotVisibleCondition) object;
-			return Objects.equal(this.visibleCondition, that.visibleCondition);
-		}
-		return false;
-	}
-
-	@Override
-	public String toString() {
-		return Objects.toStringHelper(this)
-		        .add("visibleCondition", visibleCondition)
-		        .toString();
-	}
-
-}
+package com.crawljax.condition;
+
+import net.jcip.annotations.Immutable;
+
+import com.crawljax.browser.EmbeddedBrowser;
+import com.crawljax.core.state.Identification;
+import com.google.common.base.Objects;
+
+/**
+ * Conditions that returns true iff element found with By is visible.
+ * 
+ * @author dannyroest@gmail.com (Danny Roest)
+ */
+@Immutable
+public class NotVisibleCondition extends AbstractCondition {
+
+	private final VisibleCondition visibleCondition;
+
+	/**
+	 * @param identification
+	 *            the identification.
+	 */
+	public NotVisibleCondition(Identification identification) {
+		this.visibleCondition = new VisibleCondition(identification);
+	}
+
+	@Override
+	public boolean check(EmbeddedBrowser browser) {
+		return Logic.not(visibleCondition).check(browser);
+	}
+
+	@Override
+	public int hashCode() {
+		return Objects.hashCode(getClass(), visibleCondition);
+	}
+
+	@Override
+	public boolean equals(Object object) {
+		if (object instanceof NotVisibleCondition) {
+			NotVisibleCondition that = (NotVisibleCondition) object;
+			return Objects.equal(this.visibleCondition, that.visibleCondition);
+		}
+		return false;
+	}
+
+	@Override
+	public String toString() {
+		return Objects.toStringHelper(this)
+		        .add("visibleCondition", visibleCondition)
+		        .toString();
+	}
+
+}