package com.crawljax.condition;

import java.io.IOException;

import javax.xml.xpath.XPathExpressionException;

import net.jcip.annotations.Immutable;

import org.w3c.dom.Document;
import org.w3c.dom.NodeList;

import com.crawljax.browser.EmbeddedBrowser;
import com.crawljax.util.DomUtils;
import com.crawljax.util.XPathHelper;
import com.google.common.base.Objects;

/**
 * A condition which returns true if the XPath expression returns one or more elements. NOTE:
 * element names must be in upper case and attributes in lower case.
 */
@Immutable
public class XPathCondition extends AbstractCondition {

	private final String expression;

	/**
	 * Construct xpath condition.
	 * 
	 * @param expression
	 *            The actual xpath expression.
	 */
	public XPathCondition(String expression) {
		this.expression = expression;
	}

	@Override
	public boolean check(EmbeddedBrowser browser) {
		return checkXPathExpression(browser);
	}

	private boolean checkXPathExpression(EmbeddedBrowser browser) {

		try {
			Document document = DomUtils.asDocument(browser.getDom());
			NodeList nodeList = XPathHelper.evaluateXpathExpression(document, expression);
			// TODO IF this can be removed, the ThreadLocal store can be removed and increasing
			// speed!
			this.setAffectedNodes(nodeList);
			return nodeList.getLength() > 0;
		} catch (XPathExpressionException | IOException e) {
			// Exception is caught, check failed so return false;
			return false;
		}

	}

	@Override
	public int hashCode() {
		return Objects.hashCode(getClass(), expression);
	}

	@Override
	public boolean equals(Object object) {
		if (object instanceof XPathCondition) {
<<<<<<< HEAD
			if (!super.equals(object)) {
				return false;
			}
=======
>>>>>>> 572753dc
			XPathCondition that = (XPathCondition) object;
			return Objects.equal(this.expression, that.expression);
		}
		return false;
	}

	@Override
	public String toString() {
		return Objects.toStringHelper(this)
		        .add("expression", expression)
		        .toString();
	}

}
<|MERGE_RESOLUTION|>--- conflicted
+++ resolved
@@ -1,84 +1,76 @@
-package com.crawljax.condition;
-
-import java.io.IOException;
-
-import javax.xml.xpath.XPathExpressionException;
-
-import net.jcip.annotations.Immutable;
-
-import org.w3c.dom.Document;
-import org.w3c.dom.NodeList;
-
-import com.crawljax.browser.EmbeddedBrowser;
-import com.crawljax.util.DomUtils;
-import com.crawljax.util.XPathHelper;
-import com.google.common.base.Objects;
-
-/**
- * A condition which returns true if the XPath expression returns one or more elements. NOTE:
- * element names must be in upper case and attributes in lower case.
- */
-@Immutable
-public class XPathCondition extends AbstractCondition {
-
-	private final String expression;
-
-	/**
-	 * Construct xpath condition.
-	 * 
-	 * @param expression
-	 *            The actual xpath expression.
-	 */
-	public XPathCondition(String expression) {
-		this.expression = expression;
-	}
-
-	@Override
-	public boolean check(EmbeddedBrowser browser) {
-		return checkXPathExpression(browser);
-	}
-
-	private boolean checkXPathExpression(EmbeddedBrowser browser) {
-
-		try {
-			Document document = DomUtils.asDocument(browser.getDom());
-			NodeList nodeList = XPathHelper.evaluateXpathExpression(document, expression);
-			// TODO IF this can be removed, the ThreadLocal store can be removed and increasing
-			// speed!
-			this.setAffectedNodes(nodeList);
-			return nodeList.getLength() > 0;
-		} catch (XPathExpressionException | IOException e) {
-			// Exception is caught, check failed so return false;
-			return false;
-		}
-
-	}
-
-	@Override
-	public int hashCode() {
-		return Objects.hashCode(getClass(), expression);
-	}
-
-	@Override
-	public boolean equals(Object object) {
-		if (object instanceof XPathCondition) {
-<<<<<<< HEAD
-			if (!super.equals(object)) {
-				return false;
-			}
-=======
->>>>>>> 572753dc
-			XPathCondition that = (XPathCondition) object;
-			return Objects.equal(this.expression, that.expression);
-		}
-		return false;
-	}
-
-	@Override
-	public String toString() {
-		return Objects.toStringHelper(this)
-		        .add("expression", expression)
-		        .toString();
-	}
-
-}
+package com.crawljax.condition;
+
+import java.io.IOException;
+
+import javax.xml.xpath.XPathExpressionException;
+
+import net.jcip.annotations.Immutable;
+
+import org.w3c.dom.Document;
+import org.w3c.dom.NodeList;
+
+import com.crawljax.browser.EmbeddedBrowser;
+import com.crawljax.util.DomUtils;
+import com.crawljax.util.XPathHelper;
+import com.google.common.base.Objects;
+
+/**
+ * A condition which returns true if the XPath expression returns one or more elements. NOTE:
+ * element names must be in upper case and attributes in lower case.
+ */
+@Immutable
+public class XPathCondition extends AbstractCondition {
+
+	private final String expression;
+
+	/**
+	 * Construct xpath condition.
+	 * 
+	 * @param expression
+	 *            The actual xpath expression.
+	 */
+	public XPathCondition(String expression) {
+		this.expression = expression;
+	}
+
+	@Override
+	public boolean check(EmbeddedBrowser browser) {
+		return checkXPathExpression(browser);
+	}
+
+	private boolean checkXPathExpression(EmbeddedBrowser browser) {
+
+		try {
+			Document document = DomUtils.asDocument(browser.getDom());
+			NodeList nodeList = XPathHelper.evaluateXpathExpression(document, expression);
+			this.setAffectedNodes(nodeList);
+			return nodeList.getLength() > 0;
+		} catch (XPathExpressionException | IOException e) {
+			// Exception is caught, check failed so return false;
+			return false;
+		}
+
+	}
+
+	@Override
+	public int hashCode() {
+		return Objects.hashCode(getClass(), expression);
+	}
+
+	@Override
+	public boolean equals(Object object) {
+		if (object instanceof XPathCondition) {
+			XPathCondition that = (XPathCondition) object;
+			return Objects.equal(this.expression, that.expression);
+		}
+		return false;
+	}
+
+	@Override
+	public String toString() {
+		return Objects.toStringHelper(this)
+		        .add("expression", expression)
+		        .toString();
+	}
+
+}