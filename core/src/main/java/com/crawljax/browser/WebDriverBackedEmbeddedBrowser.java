package com.crawljax.browser;

import java.io.File;
import java.io.IOException;
import java.net.MalformedURLException;
import java.net.URL;
import java.util.ArrayList;
import java.util.HashSet;
import java.util.List;
import java.util.Set;
import java.util.regex.Matcher;
import java.util.regex.Pattern;

import org.openqa.selenium.ElementNotVisibleException;
import org.openqa.selenium.JavascriptExecutor;
import org.openqa.selenium.NoSuchElementException;
import org.openqa.selenium.NoSuchFrameException;
import org.openqa.selenium.OutputType;
import org.openqa.selenium.Platform;
import org.openqa.selenium.TakesScreenshot;
import org.openqa.selenium.UnhandledAlertException;
import org.openqa.selenium.WebDriver;
import org.openqa.selenium.WebDriverException;
import org.openqa.selenium.WebElement;
import org.openqa.selenium.internal.WrapsDriver;
import org.openqa.selenium.io.FileHandler;
import org.openqa.selenium.remote.Augmenter;
import org.openqa.selenium.remote.DesiredCapabilities;
import org.openqa.selenium.remote.HttpCommandExecutor;
import org.openqa.selenium.remote.RemoteWebDriver;
import org.openqa.selenium.support.ui.Select;
import org.slf4j.Logger;
import org.slf4j.LoggerFactory;
import org.w3c.dom.DOMException;
import org.w3c.dom.Document;
import org.w3c.dom.Element;
import org.w3c.dom.NodeList;

import com.crawljax.core.CrawljaxException;
import com.crawljax.core.configuration.AcceptAllFramesChecker;
import com.crawljax.core.configuration.CrawljaxConfigurationReader;
import com.crawljax.core.configuration.IgnoreFrameChecker;
import com.crawljax.core.exception.BrowserConnectionException;
import com.crawljax.core.state.Eventable;
import com.crawljax.core.state.Identification;
import com.crawljax.forms.FormHandler;
import com.crawljax.forms.FormInput;
import com.crawljax.forms.InputValue;
import com.crawljax.forms.RandomInputValueGenerator;
import com.crawljax.util.DomUtils;

/**
 * @author mesbah
 * @author Frank Groeneveld
 * @version $Id: WebDriverBackedEmbeddedBrowser.java 387 2010-07-13 13:55:49Z
 *          slenselink@google.com $
 */
public final class WebDriverBackedEmbeddedBrowser implements EmbeddedBrowser {
	private long crawlWaitEvent;
	private static final Logger LOGGER = LoggerFactory
			.getLogger(WebDriverBackedEmbeddedBrowser.class);
	private final WebDriver browser;

	private List<String> filterAttributes;
	private long crawlWaitReload;
	private IgnoreFrameChecker ignoreFrameChecker = new AcceptAllFramesChecker();

	/**
	 * Constructor without configuration values, these must be updated using the
	 * {@link #updateConfiguration(CrawljaxConfigurationReader)}.
	 * 
	 * @param driver The WebDriver to use.
	 */
	private WebDriverBackedEmbeddedBrowser(WebDriver driver) {
		this.browser = driver;
	}

	/**
	 * Constructor.
	 * 
	 * @param driver The WebDriver to use.
	 * @param filterAttributes the attributes to be filtered from DOM.
	 * @param crawlWaitReload the period to wait after a reload.
	 * @param crawlWaitEvent the period to wait after an event is fired.
	 */
	private WebDriverBackedEmbeddedBrowser(WebDriver driver, List<String> filterAttributes,
			long crawlWaitReload, long crawlWaitEvent) {
		this(driver);
		this.filterAttributes = filterAttributes;
		this.crawlWaitEvent = crawlWaitEvent;
		this.crawlWaitReload = crawlWaitReload;
	}

	/**
	 * Constructor.
	 * 
	 * @param driver The WebDriver to use.
	 * @param filterAttributes the attributes to be filtered from DOM.
	 * @param crawlWaitReload the period to wait after a reload.
	 * @param crawlWaitEvent the period to wait after an event is fired.
	 * @param ignoreFrameChecker the checker used to determine if a certain frame
	 *           must be ignored.
	 */
	private WebDriverBackedEmbeddedBrowser(WebDriver driver, List<String> filterAttributes,
			long crawlWaitReload, long crawlWaitEvent, IgnoreFrameChecker ignoreFrameChecker) {
		this(driver, filterAttributes, crawlWaitReload, crawlWaitEvent);
		this.ignoreFrameChecker = ignoreFrameChecker;
	}

	/**
	 * Create a RemoteWebDriver backed EmbeddedBrowser.
	 * 
	 * @param hubUrl Url of the server.
	 * @param filterAttributes the attributes to be filtered from DOM.
	 * @param crawlWaitReload the period to wait after a reload.
	 * @param crawlWaitEvent the period to wait after an event is fired.
	 * @return The EmbeddedBrowser.
	 */
	public static WebDriverBackedEmbeddedBrowser withRemoteDriver(String hubUrl,
			List<String> filterAttributes, long crawlWaitEvent, long crawlWaitReload) {
		return WebDriverBackedEmbeddedBrowser.withDriver(buildRemoteWebDriver(hubUrl),
				filterAttributes, crawlWaitEvent, crawlWaitReload);
	}

	/**
	 * Create a RemoteWebDriver backed EmbeddedBrowser.
	 * 
	 * @param hubUrl Url of the server.
	 * @param filterAttributes the attributes to be filtered from DOM.
	 * @param crawlWaitReload the period to wait after a reload.
	 * @param crawlWaitEvent the period to wait after an event is fired.
	 * @param ignoreFrameChecker the checker used to determine if a certain frame
	 *           must be ignored.
	 * @return The EmbeddedBrowser.
	 */
	public static WebDriverBackedEmbeddedBrowser withRemoteDriver(String hubUrl,
			List<String> filterAttributes, long crawlWaitEvent, long crawlWaitReload,
			IgnoreFrameChecker ignoreFrameChecker) {
		return WebDriverBackedEmbeddedBrowser.withDriver(buildRemoteWebDriver(hubUrl),
				filterAttributes, crawlWaitEvent, crawlWaitReload, ignoreFrameChecker);
	}

	/**
	 * Create a WebDriver backed EmbeddedBrowser.
	 * 
	 * @param driver The WebDriver to use.
	 * @param filterAttributes the attributes to be filtered from DOM.
	 * @param crawlWaitReload the period to wait after a reload.
	 * @param crawlWaitEvent the period to wait after an event is fired.
	 * @return The EmbeddedBrowser.
	 */
	public static WebDriverBackedEmbeddedBrowser withDriver(WebDriver driver,
			List<String> filterAttributes, long crawlWaitEvent, long crawlWaitReload) {
		return new WebDriverBackedEmbeddedBrowser(driver, filterAttributes, crawlWaitEvent,
				crawlWaitReload);
	}

	/**
	 * Create a WebDriver backed EmbeddedBrowser.
	 * 
	 * @param driver The WebDriver to use.
	 * @param filterAttributes the attributes to be filtered from DOM.
	 * @param crawlWaitReload the period to wait after a reload.
	 * @param crawlWaitEvent the period to wait after an event is fired.
	 * @param ignoreFrameChecker the checker used to determine if a certain frame
	 *           must be ignored.
	 * @return The EmbeddedBrowser.
	 */
	public static WebDriverBackedEmbeddedBrowser withDriver(WebDriver driver,
			List<String> filterAttributes, long crawlWaitEvent, long crawlWaitReload,
			IgnoreFrameChecker ignoreFrameChecker) {
		return new WebDriverBackedEmbeddedBrowser(driver, filterAttributes, crawlWaitEvent,
				crawlWaitReload, ignoreFrameChecker);
	}

	/**
	 * Create a RemoteWebDriver backed EmbeddedBrowser.
	 * 
	 * @param hubUrl Url of the server.
	 * @return The EmbeddedBrowser.
	 */
	public static WebDriverBackedEmbeddedBrowser withRemoteDriver(String hubUrl) {
		return WebDriverBackedEmbeddedBrowser.withDriver(buildRemoteWebDriver(hubUrl));
	}

	/**
	 * Private used static method for creation of a RemoteWebDriver. Taking care
	 * of the default Capabilities and using the HttpCommandExecutor.
	 * 
	 * @param hubUrl the url of the hub to use.
	 * @return the RemoteWebDriver instance.
	 */
	private static RemoteWebDriver buildRemoteWebDriver(String hubUrl) {
		DesiredCapabilities capabilities = new DesiredCapabilities();
		capabilities.setPlatform(Platform.ANY);
		URL url;
		try {
			url = new URL(hubUrl);
		} catch (MalformedURLException e) {
			LOGGER.error("The given hub url of the remote server is malformed can not continue!",
					e);
			return null;
		}
		HttpCommandExecutor executor = null;
		try {
			executor = new HttpCommandExecutor(url);
		} catch (Exception e) {
			// TODO Stefan; refactor this catch, this will definitely result in
			// NullPointers, why
			// not throw RuntimeExcption direct?
			LOGGER.error("Received unknown exception while creating the "
					+ "HttpCommandExecutor, can not continue!", e);
			return null;
		}
		return new RemoteWebDriver(executor, capabilities);
	}

	/**
	 * Create a WebDriver backed EmbeddedBrowser.
	 * 
	 * @param driver The WebDriver to use.
	 * @return The EmbeddedBrowser.
	 */
	public static WebDriverBackedEmbeddedBrowser withDriver(WebDriver driver) {
		return new WebDriverBackedEmbeddedBrowser(driver);
	}

	/**
	 * @param url The URL.
	 */
	@Override
	public void goToUrl(URL url) {
		try {
			browser.navigate().to(url);
			Thread.sleep(this.crawlWaitReload);
			handlePopups();
		} catch (WebDriverException e) {
			throwIfConnectionException(e);
			return;
		} catch (InterruptedException e) {
			LOGGER.error("goToUrl got interrupted while waiting for the page to be loaded", e);
			return;
		}
	}

	/**
	 * alert, prompt, and confirm behave as if the OK button is always clicked.
	 */
	private void handlePopups() {
		try {
			executeJavaScript("window.alert = function(msg){return true;};"
					+ "window.confirm = function(msg){return true;};"
					+ "window.prompt = function(msg){return true;};");
		} catch (CrawljaxException e) {
			LOGGER.error("Handling of PopUp windows failed", e);
		}
	}

	/**
	 * Fires the event and waits for a specified time.
	 * 
	 * @param webElement the element to fire event on.
	 * @param eventable The HTML event type (onclick, onmouseover, ...).
	 * @return true if firing event is successful.
	 */
	protected boolean fireEventWait(WebElement webElement, Eventable eventable)
			throws ElementNotVisibleException {
		switch (eventable.getEventType()) {
			case click:
				try {
					webElement.click();
				} catch (ElementNotVisibleException e) {
					throw e;
				} catch (WebDriverException e) {
					throwIfConnectionException(e);
					return false;
				}
				break;
			case hover:
				LOGGER.info("Eventype hover called but this isnt implemented yet");
				break;
			default:
				LOGGER.info("EventType {} not supported in WebDriver.", eventable.getEventType());
				return false;
		}

		try {
			Thread.sleep(this.crawlWaitEvent);
		} catch (InterruptedException e) {
			LOGGER.error("fireEventWait got interrupted during wait process", e);
			return false;
		}
		return true;
	}

	@Override
	public void close() {
		LOGGER.info("Closing the browser...");
		try {
			// close browser and close every associated window.
			browser.quit();
		} catch (WebDriverException e) {
			throw wrapWebDriverExceptionIfConnectionException(e);
		}
	}

	@Override
	public String getDom() {

		try {
			String dom = toUniformDOM(DomUtils.getDocumentToString(getDomTreeWithFrames()));
			LOGGER.trace(dom);
			return dom;
		} catch (WebDriverException | CrawljaxException e) {
			LOGGER.warn("Could not get the dom", e);
			return "";
		}
	}

	/**
	 * @param html The html string.
	 * @return uniform version of dom with predefined attributes stripped
	 */
	private String toUniformDOM(String html) {

		Pattern p =
				Pattern.compile("<SCRIPT(.*?)</SCRIPT>", Pattern.DOTALL
						| Pattern.CASE_INSENSITIVE);
		Matcher m = p.matcher(html);
		String htmlFormatted = m.replaceAll("");

		p = Pattern.compile("<\\?xml:(.*?)>");
		m = p.matcher(html);
		htmlFormatted = m.replaceAll("");

		// TODO (Stefan), Following lines are a serious performance bottle neck...
		// Document doc = Helper.getDocument(htmlFormatted);
		// htmlFormatted = Helper.getDocumentToString(doc);

		htmlFormatted = filterAttributes(htmlFormatted);
		return htmlFormatted;
	}

	/**
	 * Filters attributes from the HTML string.
	 * 
	 * @param html The HTML to filter.
	 * @return The filtered HTML string.
	 */
	private String filterAttributes(String html) {
		if (this.filterAttributes != null) {
			for (String attribute : this.filterAttributes) {
				String regex = "\\s" + attribute + "=\"[^\"]*\"";
				Pattern p = Pattern.compile(regex, Pattern.CASE_INSENSITIVE);
				Matcher m = p.matcher(html);
				html = m.replaceAll("");
			}
		}
		return html;
	}

	@Override
	public void goBack() {
		try {
			browser.navigate().back();
		} catch (WebDriverException e) {
			throw wrapWebDriverExceptionIfConnectionException(e);
		}
	}

	/**
	 * @param identification The identification object.
	 * @param text The input.
	 * @return true if succeeds.
	 */
	@Override
	public boolean input(Identification identification, String text) {
		try {
			WebElement field = browser.findElement(identification.getWebDriverBy());
			if (field != null) {
				// first clear the field
				field.clear();
				// then fill in
				field.sendKeys(text);

				// this.activeElement = field;
				return true;
			}
			return false;
		} catch (WebDriverException e) {
			throwIfConnectionException(e);
			return false;
		}
	}

	/**
	 * Fires an event on an element using its identification.
	 * 
	 * @param eventable The eventable.
	 * @return true if it is able to fire the event successfully on the element.
	 */
	@Override
	public synchronized boolean fireEvent(Eventable eventable) throws ElementNotVisibleException, NoSuchElementException {
		try {

			boolean handleChanged = false;
			boolean result = false;

			if (eventable.getRelatedFrame() != null && !eventable.getRelatedFrame().equals("")) {
				LOGGER.debug("switching to frame: " + eventable.getRelatedFrame());
				try {

					switchToFrame(eventable.getRelatedFrame());
				} catch (NoSuchFrameException e) {
					LOGGER.debug("Frame not found, possibily while back-tracking..", e);
					// TODO Stefan, This exception is catched to prevent stopping
					// from working
					// This was the case on the Gmail case; find out if not switching
					// (catching)
					// Results in good performance...
				}
				handleChanged = true;
			}

			WebElement webElement =
					browser.findElement(eventable.getIdentification().getWebDriverBy());

			if (webElement != null) {
				result = fireEventWait(webElement, eventable);
			}

			if (handleChanged) {
				browser.switchTo().defaultContent();
			}
			return result;
		} catch (ElementNotVisibleException | NoSuchElementException e) {
			throw e;
		} catch (WebDriverException e) {
			throwIfConnectionException(e);
			return false;
		}
	}

	/**
	 * Execute JavaScript in the browser.
	 * 
	 * @param code The code to execute.
	 * @return The return value of the JavaScript.
	 * @throws CrawljaxException when javascript execution failed.
	 */
	@Override
	public Object executeJavaScript(String code) throws CrawljaxException {
		try {
			JavascriptExecutor js = (JavascriptExecutor) browser;
			return js.executeScript(code);
		} catch (WebDriverException e) {
			throwIfConnectionException(e);
			throw new CrawljaxException(e);
		}
	}

	/**
	 * Determines whether the corresponding element is visible.
	 * 
	 * @param identification The element to search for.
	 * @return true if the element is visible
	 */
	@Override
	public boolean isVisible(Identification identification) {
		try {
			WebElement el = browser.findElement(identification.getWebDriverBy());
			if (el != null) {
				return el.isDisplayed();
			}

			return false;
		} catch (WebDriverException e) {
			throwIfConnectionException(e);
			return false;
		}
	}

	/**
	 * @return The current browser url.
	 */
	@Override
	public String getCurrentUrl() {
		try {
			return browser.getCurrentUrl();
		} catch (WebDriverException e) {
			throw wrapWebDriverExceptionIfConnectionException(e);
		}
	}

	@Override
	public void closeOtherWindows() {
		try {
			String current = browser.getWindowHandle();
			for (String handle : browser.getWindowHandles()) {
				if (!handle.equals(browser.getWindowHandle())) {

					browser.switchTo().window(handle);
					LOGGER.info("Closing other window with title \"" + browser.getTitle() + "\"");
					browser.close();
					browser.switchTo().window(current);
				}
			}
		} catch (UnhandledAlertException e) {
			LOGGER.warn("While closing the window, an alert got ignored: {}", e.getMessage());
		} catch (WebDriverException e) {
			throw wrapWebDriverExceptionIfConnectionException(e);
		}
	}

	/**
	 * @return a Document object containing the contents of iframes as well.
	 * @throws CrawljaxException if an exception is thrown.
	 */
	private Document getDomTreeWithFrames() throws CrawljaxException {

		try {
			Document document = DomUtils.asDocument(browser.getPageSource());
			appendFrameContent(document.getDocumentElement(), document, "");
			return document;
		} catch (IOException e) {
			throw new CrawljaxException(e.getMessage(), e);
		}

	}

	private void appendFrameContent(Element orig, Document document, String topFrame) {

		NodeList frameNodes = orig.getElementsByTagName("IFRAME");

		List<Element> nodeList = new ArrayList<Element>();

		for (int i = 0; i < frameNodes.getLength(); i++) {
			Element frameElement = (Element) frameNodes.item(i);
			nodeList.add(frameElement);
		}

		// Added support for FRAMES
		frameNodes = orig.getElementsByTagName("FRAME");
		for (int i = 0; i < frameNodes.getLength(); i++) {
			Element frameElement = (Element) frameNodes.item(i);
			nodeList.add(frameElement);
		}

		for (int i = 0; i < nodeList.size(); i++) {
			String frameIdentification = "";

			if (topFrame != null && !topFrame.equals("")) {
				frameIdentification += topFrame + ".";
			}

			Element frameElement = nodeList.get(i);

			String nameId = DomUtils.getFrameIdentification(frameElement);

			if (nameId != null
					&& !ignoreFrameChecker.isFrameIgnored(frameIdentification + nameId)) {
				frameIdentification += nameId;

				String handle = browser.getWindowHandle();

				LOGGER.debug("The current H: " + handle);

				switchToFrame(frameIdentification);

				String toAppend = browser.getPageSource();

				LOGGER.debug("frame dom: " + toAppend);

				browser.switchTo().defaultContent();

				try {
					Element toAppendElement = DomUtils.asDocument(toAppend).getDocumentElement();
					Element importedElement =
							(Element) document.importNode(toAppendElement, true);
					frameElement.appendChild(importedElement);

					appendFrameContent(importedElement, document, frameIdentification);
				} catch (DOMException | IOException e) {
					LOGGER.info("Got exception while inspecting a frame:" + frameIdentification
							+ " continuing...", e);
				}
			}
		}
	}

	private void switchToFrame(String frameIdentification) {
		LOGGER.debug("frame identification: " + frameIdentification);

		if (frameIdentification.contains(".")) {
			String[] frames = frameIdentification.split("\\.");

			for (String frameId : frames) {
				LOGGER.debug("switching to frame: " + frameId);
				browser.switchTo().frame(frameId);
			}

		} else {
			browser.switchTo().frame(frameIdentification);
		}

	}

	/**
	 * @return the dom without the iframe contents.
	 * @see com.crawljax.browser.EmbeddedBrowser#getDomWithoutIframeContent()
	 */
	@Override
	public String getDomWithoutIframeContent() {
		try {
			String dom = browser.getPageSource();
			String result = toUniformDOM(dom);
			return result;
		} catch (WebDriverException e) {
			throwIfConnectionException(e);
			return "";
		}
	}

	/**
<<<<<<< HEAD
	 * @param input the input to be filled.
	 * @return FormInput with random value assigned if possible
=======
	 * @param input
	 *            the input to be filled.
	 * @return FormInput with random value assigned if possible. If no values were set it returns
	 *         <code>null</code>
>>>>>>> c21386ea
	 */
	@Override
	public FormInput getInputWithRandomValue(FormInput input) {

		WebElement webElement;
		try {
			webElement = browser.findElement(input.getIdentification().getWebDriverBy());
			if (!webElement.isDisplayed()) {
				return null;
			}
		} catch (WebDriverException e) {
			throwIfConnectionException(e);
			return null;
		}

		Set<InputValue> values = new HashSet<>();
		try {
			setRandomValues(input, webElement, values);
		} catch (WebDriverException e) {
			throwIfConnectionException(e);
			return null;
		}
		if (values.isEmpty()) {
			return null;
		}
		input.setInputValues(values);
		return input;

	}

	private void setRandomValues(FormInput input, WebElement webElement, Set<InputValue> values) {
		String inputString = input.getType().toLowerCase();
		if (inputString.startsWith("text")) {
			values.add(new InputValue(new RandomInputValueGenerator()
<<<<<<< HEAD
					.getRandomString(FormHandler.RANDOM_STRING_LENGTH), true));
		} else if (input.getType().equalsIgnoreCase("checkbox")
				|| input.getType().equalsIgnoreCase("radio") && !webElement.isSelected()) {
=======
			        .getRandomString(FormHandler.RANDOM_STRING_LENGTH), true));
		} else if (inputString.equals("checkbox") || inputString.equals("radio")
		        && !webElement.isSelected()) {
>>>>>>> c21386ea
			if (new RandomInputValueGenerator().getCheck()) {
				values.add(new InputValue("1", true));
			} else {
				values.add(new InputValue("0", false));
			}
		} else if (input.getType().equalsIgnoreCase("select")) {
			Select select = new Select(webElement);
			if (!select.getOptions().isEmpty()) {
				WebElement option =
<<<<<<< HEAD
						(WebElement) new RandomInputValueGenerator().getRandomOption(select
								.getOptions());
=======
				        new RandomInputValueGenerator().getRandomItem(select.getOptions());
>>>>>>> c21386ea
				values.add(new InputValue(option.getText(), true));
			}

		}
	}

	@Override
	public String getFrameDom(String iframeIdentification) {
		try {

			switchToFrame(iframeIdentification);

			// make a copy of the dom before changing into the top page
			String frameDom = browser.getPageSource();

			browser.switchTo().defaultContent();

			return frameDom;
		} catch (WebDriverException e) {
			throwIfConnectionException(e);
			return "";
		}
	}

	/**
	 * @param identification the identification of the element.
	 * @return true if the element can be found in the DOM tree.
	 */
	@Override
	public boolean elementExists(Identification identification) {
		try {
			WebElement el = browser.findElement(identification.getWebDriverBy());
			// TODO Stefan; I think el will never be null as a
			// NoSuchElementExcpetion will be
			// thrown, catched below.
			return el != null;
		} catch (WebDriverException e) {
			throwIfConnectionException(e);
			return false;
		}
	}

	/**
	 * @param identification the identification of the element.
	 * @return the found element.
	 */
	@Override
	public WebElement getWebElement(Identification identification) {
		try {
			return browser.findElement(identification.getWebDriverBy());
		} catch (WebDriverException e) {
			throw wrapWebDriverExceptionIfConnectionException(e);
		}
	}

	/**
	 * @return the period to wait after an event.
	 */
	protected long getCrawlWaitEvent() {
		return crawlWaitEvent;
	}

	/**
	 * @return the list of attributes to be filtered from DOM.
	 */
	protected List<String> getFilterAttributes() {
		return filterAttributes;
	}

	/**
	 * @return the period to waint after a reload.
	 */
	protected long getCrawlWaitReload() {
		return crawlWaitReload;
	}

	private void takeScreenShotOnBrowser(WebDriver driver, File file) throws CrawljaxException {
		if (driver instanceof TakesScreenshot) {
			File tmpfile = ((TakesScreenshot) driver).getScreenshotAs(OutputType.FILE);

			try {
				FileHandler.copy(tmpfile, file);
			} catch (IOException e) {
				throw new CrawljaxException(e);
			}

			removeCanvasGeneratedByFirefoxDriverForScreenshots();
		} else if (driver instanceof RemoteWebDriver) {
			WebDriver augmentedWebdriver = new Augmenter().augment(driver);
			takeScreenShotOnBrowser(augmentedWebdriver, file);
		} else if (driver instanceof WrapsDriver) {
			takeScreenShotOnBrowser(((WrapsDriver) driver).getWrappedDriver(), file);
		} else {
			throw new CrawljaxException("Your current WebDriver doesn't support screenshots.");
		}
	}

	@Override
	public void saveScreenShot(File file) throws CrawljaxException {
		try {
			takeScreenShotOnBrowser(browser, file);
		} catch (WebDriverException e) {
			throw wrapWebDriverExceptionIfConnectionException(e);
		}
	}

	private void removeCanvasGeneratedByFirefoxDriverForScreenshots() {
		String js = "";
		js += "var canvas = document.getElementById('fxdriver-screenshot-canvas');";
		js += "if(canvas != null){";
		js += "canvas.parentNode.removeChild(canvas);";
		js += "}";
		try {
			executeJavaScript(js);
		} catch (CrawljaxException e) {
			LOGGER.error("Removing of Canvas Generated By FirefoxDriver failed,"
					+ " most likely leaving it in the browser", e);
		}
	}

	/**
	 * @return the WebDriver used as an EmbeddedBrowser.
	 */
	public WebDriver getBrowser() {
		return browser;
	}

	@Override
	public void updateConfiguration(CrawljaxConfigurationReader configuration) {
		// Retrieve the config values used
		this.filterAttributes = configuration.getFilterAttributeNames();
		this.crawlWaitReload =
				configuration.getCrawlSpecificationReader().getWaitAfterReloadUrl();
		this.crawlWaitEvent = configuration.getCrawlSpecificationReader().getWaitAfterEvent();
		this.ignoreFrameChecker = configuration.getCrawlSpecificationReader();
	}

	private boolean exceptionIsConnectionException(WebDriverException exception) {
		return exception != null && exception.getCause() != null
				&& exception.getCause() instanceof IOException;
	}

	private RuntimeException wrapWebDriverExceptionIfConnectionException(
			WebDriverException exception) {
		if (exceptionIsConnectionException(exception)) {
			return new BrowserConnectionException(exception);
		}
		return exception;
	}

	private void throwIfConnectionException(WebDriverException exception) {
		if (exceptionIsConnectionException(exception)) {
			throw wrapWebDriverExceptionIfConnectionException(exception);
		}
	}
}<|MERGE_RESOLUTION|>--- conflicted
+++ resolved
@@ -52,13 +52,13 @@
 /**
  * @author mesbah
  * @author Frank Groeneveld
- * @version $Id: WebDriverBackedEmbeddedBrowser.java 387 2010-07-13 13:55:49Z
- *          slenselink@google.com $
+ * @version $Id: WebDriverBackedEmbeddedBrowser.java 387 2010-07-13 13:55:49Z slenselink@google.com
+ *          $
  */
 public final class WebDriverBackedEmbeddedBrowser implements EmbeddedBrowser {
 	private long crawlWaitEvent;
 	private static final Logger LOGGER = LoggerFactory
-			.getLogger(WebDriverBackedEmbeddedBrowser.class);
+	        .getLogger(WebDriverBackedEmbeddedBrowser.class);
 	private final WebDriver browser;
 
 	private List<String> filterAttributes;
@@ -69,7 +69,8 @@
 	 * Constructor without configuration values, these must be updated using the
 	 * {@link #updateConfiguration(CrawljaxConfigurationReader)}.
 	 * 
-	 * @param driver The WebDriver to use.
+	 * @param driver
+	 *            The WebDriver to use.
 	 */
 	private WebDriverBackedEmbeddedBrowser(WebDriver driver) {
 		this.browser = driver;
@@ -78,13 +79,17 @@
 	/**
 	 * Constructor.
 	 * 
-	 * @param driver The WebDriver to use.
-	 * @param filterAttributes the attributes to be filtered from DOM.
-	 * @param crawlWaitReload the period to wait after a reload.
-	 * @param crawlWaitEvent the period to wait after an event is fired.
+	 * @param driver
+	 *            The WebDriver to use.
+	 * @param filterAttributes
+	 *            the attributes to be filtered from DOM.
+	 * @param crawlWaitReload
+	 *            the period to wait after a reload.
+	 * @param crawlWaitEvent
+	 *            the period to wait after an event is fired.
 	 */
 	private WebDriverBackedEmbeddedBrowser(WebDriver driver, List<String> filterAttributes,
-			long crawlWaitReload, long crawlWaitEvent) {
+	        long crawlWaitReload, long crawlWaitEvent) {
 		this(driver);
 		this.filterAttributes = filterAttributes;
 		this.crawlWaitEvent = crawlWaitEvent;
@@ -94,15 +99,19 @@
 	/**
 	 * Constructor.
 	 * 
-	 * @param driver The WebDriver to use.
-	 * @param filterAttributes the attributes to be filtered from DOM.
-	 * @param crawlWaitReload the period to wait after a reload.
-	 * @param crawlWaitEvent the period to wait after an event is fired.
-	 * @param ignoreFrameChecker the checker used to determine if a certain frame
-	 *           must be ignored.
+	 * @param driver
+	 *            The WebDriver to use.
+	 * @param filterAttributes
+	 *            the attributes to be filtered from DOM.
+	 * @param crawlWaitReload
+	 *            the period to wait after a reload.
+	 * @param crawlWaitEvent
+	 *            the period to wait after an event is fired.
+	 * @param ignoreFrameChecker
+	 *            the checker used to determine if a certain frame must be ignored.
 	 */
 	private WebDriverBackedEmbeddedBrowser(WebDriver driver, List<String> filterAttributes,
-			long crawlWaitReload, long crawlWaitEvent, IgnoreFrameChecker ignoreFrameChecker) {
+	        long crawlWaitReload, long crawlWaitEvent, IgnoreFrameChecker ignoreFrameChecker) {
 		this(driver, filterAttributes, crawlWaitReload, crawlWaitEvent);
 		this.ignoreFrameChecker = ignoreFrameChecker;
 	}
@@ -110,73 +119,90 @@
 	/**
 	 * Create a RemoteWebDriver backed EmbeddedBrowser.
 	 * 
-	 * @param hubUrl Url of the server.
-	 * @param filterAttributes the attributes to be filtered from DOM.
-	 * @param crawlWaitReload the period to wait after a reload.
-	 * @param crawlWaitEvent the period to wait after an event is fired.
+	 * @param hubUrl
+	 *            Url of the server.
+	 * @param filterAttributes
+	 *            the attributes to be filtered from DOM.
+	 * @param crawlWaitReload
+	 *            the period to wait after a reload.
+	 * @param crawlWaitEvent
+	 *            the period to wait after an event is fired.
 	 * @return The EmbeddedBrowser.
 	 */
 	public static WebDriverBackedEmbeddedBrowser withRemoteDriver(String hubUrl,
-			List<String> filterAttributes, long crawlWaitEvent, long crawlWaitReload) {
+	        List<String> filterAttributes, long crawlWaitEvent, long crawlWaitReload) {
 		return WebDriverBackedEmbeddedBrowser.withDriver(buildRemoteWebDriver(hubUrl),
-				filterAttributes, crawlWaitEvent, crawlWaitReload);
+		        filterAttributes, crawlWaitEvent, crawlWaitReload);
 	}
 
 	/**
 	 * Create a RemoteWebDriver backed EmbeddedBrowser.
 	 * 
-	 * @param hubUrl Url of the server.
-	 * @param filterAttributes the attributes to be filtered from DOM.
-	 * @param crawlWaitReload the period to wait after a reload.
-	 * @param crawlWaitEvent the period to wait after an event is fired.
-	 * @param ignoreFrameChecker the checker used to determine if a certain frame
-	 *           must be ignored.
+	 * @param hubUrl
+	 *            Url of the server.
+	 * @param filterAttributes
+	 *            the attributes to be filtered from DOM.
+	 * @param crawlWaitReload
+	 *            the period to wait after a reload.
+	 * @param crawlWaitEvent
+	 *            the period to wait after an event is fired.
+	 * @param ignoreFrameChecker
+	 *            the checker used to determine if a certain frame must be ignored.
 	 * @return The EmbeddedBrowser.
 	 */
 	public static WebDriverBackedEmbeddedBrowser withRemoteDriver(String hubUrl,
-			List<String> filterAttributes, long crawlWaitEvent, long crawlWaitReload,
-			IgnoreFrameChecker ignoreFrameChecker) {
+	        List<String> filterAttributes, long crawlWaitEvent, long crawlWaitReload,
+	        IgnoreFrameChecker ignoreFrameChecker) {
 		return WebDriverBackedEmbeddedBrowser.withDriver(buildRemoteWebDriver(hubUrl),
-				filterAttributes, crawlWaitEvent, crawlWaitReload, ignoreFrameChecker);
+		        filterAttributes, crawlWaitEvent, crawlWaitReload, ignoreFrameChecker);
 	}
 
 	/**
 	 * Create a WebDriver backed EmbeddedBrowser.
 	 * 
-	 * @param driver The WebDriver to use.
-	 * @param filterAttributes the attributes to be filtered from DOM.
-	 * @param crawlWaitReload the period to wait after a reload.
-	 * @param crawlWaitEvent the period to wait after an event is fired.
+	 * @param driver
+	 *            The WebDriver to use.
+	 * @param filterAttributes
+	 *            the attributes to be filtered from DOM.
+	 * @param crawlWaitReload
+	 *            the period to wait after a reload.
+	 * @param crawlWaitEvent
+	 *            the period to wait after an event is fired.
 	 * @return The EmbeddedBrowser.
 	 */
 	public static WebDriverBackedEmbeddedBrowser withDriver(WebDriver driver,
-			List<String> filterAttributes, long crawlWaitEvent, long crawlWaitReload) {
+	        List<String> filterAttributes, long crawlWaitEvent, long crawlWaitReload) {
 		return new WebDriverBackedEmbeddedBrowser(driver, filterAttributes, crawlWaitEvent,
-				crawlWaitReload);
+		        crawlWaitReload);
 	}
 
 	/**
 	 * Create a WebDriver backed EmbeddedBrowser.
 	 * 
-	 * @param driver The WebDriver to use.
-	 * @param filterAttributes the attributes to be filtered from DOM.
-	 * @param crawlWaitReload the period to wait after a reload.
-	 * @param crawlWaitEvent the period to wait after an event is fired.
-	 * @param ignoreFrameChecker the checker used to determine if a certain frame
-	 *           must be ignored.
+	 * @param driver
+	 *            The WebDriver to use.
+	 * @param filterAttributes
+	 *            the attributes to be filtered from DOM.
+	 * @param crawlWaitReload
+	 *            the period to wait after a reload.
+	 * @param crawlWaitEvent
+	 *            the period to wait after an event is fired.
+	 * @param ignoreFrameChecker
+	 *            the checker used to determine if a certain frame must be ignored.
 	 * @return The EmbeddedBrowser.
 	 */
 	public static WebDriverBackedEmbeddedBrowser withDriver(WebDriver driver,
-			List<String> filterAttributes, long crawlWaitEvent, long crawlWaitReload,
-			IgnoreFrameChecker ignoreFrameChecker) {
+	        List<String> filterAttributes, long crawlWaitEvent, long crawlWaitReload,
+	        IgnoreFrameChecker ignoreFrameChecker) {
 		return new WebDriverBackedEmbeddedBrowser(driver, filterAttributes, crawlWaitEvent,
-				crawlWaitReload, ignoreFrameChecker);
+		        crawlWaitReload, ignoreFrameChecker);
 	}
 
 	/**
 	 * Create a RemoteWebDriver backed EmbeddedBrowser.
 	 * 
-	 * @param hubUrl Url of the server.
+	 * @param hubUrl
+	 *            Url of the server.
 	 * @return The EmbeddedBrowser.
 	 */
 	public static WebDriverBackedEmbeddedBrowser withRemoteDriver(String hubUrl) {
@@ -184,10 +210,11 @@
 	}
 
 	/**
-	 * Private used static method for creation of a RemoteWebDriver. Taking care
-	 * of the default Capabilities and using the HttpCommandExecutor.
-	 * 
-	 * @param hubUrl the url of the hub to use.
+	 * Private used static method for creation of a RemoteWebDriver. Taking care of the default
+	 * Capabilities and using the HttpCommandExecutor.
+	 * 
+	 * @param hubUrl
+	 *            the url of the hub to use.
 	 * @return the RemoteWebDriver instance.
 	 */
 	private static RemoteWebDriver buildRemoteWebDriver(String hubUrl) {
@@ -198,7 +225,7 @@
 			url = new URL(hubUrl);
 		} catch (MalformedURLException e) {
 			LOGGER.error("The given hub url of the remote server is malformed can not continue!",
-					e);
+			        e);
 			return null;
 		}
 		HttpCommandExecutor executor = null;
@@ -209,7 +236,7 @@
 			// NullPointers, why
 			// not throw RuntimeExcption direct?
 			LOGGER.error("Received unknown exception while creating the "
-					+ "HttpCommandExecutor, can not continue!", e);
+			        + "HttpCommandExecutor, can not continue!", e);
 			return null;
 		}
 		return new RemoteWebDriver(executor, capabilities);
@@ -218,7 +245,8 @@
 	/**
 	 * Create a WebDriver backed EmbeddedBrowser.
 	 * 
-	 * @param driver The WebDriver to use.
+	 * @param driver
+	 *            The WebDriver to use.
 	 * @return The EmbeddedBrowser.
 	 */
 	public static WebDriverBackedEmbeddedBrowser withDriver(WebDriver driver) {
@@ -226,7 +254,8 @@
 	}
 
 	/**
-	 * @param url The URL.
+	 * @param url
+	 *            The URL.
 	 */
 	@Override
 	public void goToUrl(URL url) {
@@ -249,8 +278,8 @@
 	private void handlePopups() {
 		try {
 			executeJavaScript("window.alert = function(msg){return true;};"
-					+ "window.confirm = function(msg){return true;};"
-					+ "window.prompt = function(msg){return true;};");
+			        + "window.confirm = function(msg){return true;};"
+			        + "window.prompt = function(msg){return true;};");
 		} catch (CrawljaxException e) {
 			LOGGER.error("Handling of PopUp windows failed", e);
 		}
@@ -259,12 +288,14 @@
 	/**
 	 * Fires the event and waits for a specified time.
 	 * 
-	 * @param webElement the element to fire event on.
-	 * @param eventable The HTML event type (onclick, onmouseover, ...).
+	 * @param webElement
+	 *            the element to fire event on.
+	 * @param eventable
+	 *            The HTML event type (onclick, onmouseover, ...).
 	 * @return true if firing event is successful.
 	 */
 	protected boolean fireEventWait(WebElement webElement, Eventable eventable)
-			throws ElementNotVisibleException {
+	        throws ElementNotVisibleException {
 		switch (eventable.getEventType()) {
 			case click:
 				try {
@@ -318,14 +349,15 @@
 	}
 
 	/**
-	 * @param html The html string.
+	 * @param html
+	 *            The html string.
 	 * @return uniform version of dom with predefined attributes stripped
 	 */
 	private String toUniformDOM(String html) {
 
 		Pattern p =
-				Pattern.compile("<SCRIPT(.*?)</SCRIPT>", Pattern.DOTALL
-						| Pattern.CASE_INSENSITIVE);
+		        Pattern.compile("<SCRIPT(.*?)</SCRIPT>", Pattern.DOTALL
+		                | Pattern.CASE_INSENSITIVE);
 		Matcher m = p.matcher(html);
 		String htmlFormatted = m.replaceAll("");
 
@@ -344,7 +376,8 @@
 	/**
 	 * Filters attributes from the HTML string.
 	 * 
-	 * @param html The HTML to filter.
+	 * @param html
+	 *            The HTML to filter.
 	 * @return The filtered HTML string.
 	 */
 	private String filterAttributes(String html) {
@@ -369,8 +402,10 @@
 	}
 
 	/**
-	 * @param identification The identification object.
-	 * @param text The input.
+	 * @param identification
+	 *            The identification object.
+	 * @param text
+	 *            The input.
 	 * @return true if succeeds.
 	 */
 	@Override
@@ -396,11 +431,13 @@
 	/**
 	 * Fires an event on an element using its identification.
 	 * 
-	 * @param eventable The eventable.
+	 * @param eventable
+	 *            The eventable.
 	 * @return true if it is able to fire the event successfully on the element.
 	 */
 	@Override
-	public synchronized boolean fireEvent(Eventable eventable) throws ElementNotVisibleException, NoSuchElementException {
+	public synchronized boolean fireEvent(Eventable eventable) throws ElementNotVisibleException,
+	        NoSuchElementException {
 		try {
 
 			boolean handleChanged = false;
@@ -423,7 +460,7 @@
 			}
 
 			WebElement webElement =
-					browser.findElement(eventable.getIdentification().getWebDriverBy());
+			        browser.findElement(eventable.getIdentification().getWebDriverBy());
 
 			if (webElement != null) {
 				result = fireEventWait(webElement, eventable);
@@ -444,9 +481,11 @@
 	/**
 	 * Execute JavaScript in the browser.
 	 * 
-	 * @param code The code to execute.
+	 * @param code
+	 *            The code to execute.
 	 * @return The return value of the JavaScript.
-	 * @throws CrawljaxException when javascript execution failed.
+	 * @throws CrawljaxException
+	 *             when javascript execution failed.
 	 */
 	@Override
 	public Object executeJavaScript(String code) throws CrawljaxException {
@@ -462,7 +501,8 @@
 	/**
 	 * Determines whether the corresponding element is visible.
 	 * 
-	 * @param identification The element to search for.
+	 * @param identification
+	 *            The element to search for.
 	 * @return true if the element is visible
 	 */
 	@Override
@@ -514,7 +554,8 @@
 
 	/**
 	 * @return a Document object containing the contents of iframes as well.
-	 * @throws CrawljaxException if an exception is thrown.
+	 * @throws CrawljaxException
+	 *             if an exception is thrown.
 	 */
 	private Document getDomTreeWithFrames() throws CrawljaxException {
 
@@ -558,7 +599,7 @@
 			String nameId = DomUtils.getFrameIdentification(frameElement);
 
 			if (nameId != null
-					&& !ignoreFrameChecker.isFrameIgnored(frameIdentification + nameId)) {
+			        && !ignoreFrameChecker.isFrameIgnored(frameIdentification + nameId)) {
 				frameIdentification += nameId;
 
 				String handle = browser.getWindowHandle();
@@ -576,13 +617,13 @@
 				try {
 					Element toAppendElement = DomUtils.asDocument(toAppend).getDocumentElement();
 					Element importedElement =
-							(Element) document.importNode(toAppendElement, true);
+					        (Element) document.importNode(toAppendElement, true);
 					frameElement.appendChild(importedElement);
 
 					appendFrameContent(importedElement, document, frameIdentification);
 				} catch (DOMException | IOException e) {
 					LOGGER.info("Got exception while inspecting a frame:" + frameIdentification
-							+ " continuing...", e);
+					        + " continuing...", e);
 				}
 			}
 		}
@@ -622,15 +663,10 @@
 	}
 
 	/**
-<<<<<<< HEAD
-	 * @param input the input to be filled.
-	 * @return FormInput with random value assigned if possible
-=======
 	 * @param input
 	 *            the input to be filled.
 	 * @return FormInput with random value assigned if possible. If no values were set it returns
 	 *         <code>null</code>
->>>>>>> c21386ea
 	 */
 	@Override
 	public FormInput getInputWithRandomValue(FormInput input) {
@@ -665,30 +701,19 @@
 		String inputString = input.getType().toLowerCase();
 		if (inputString.startsWith("text")) {
 			values.add(new InputValue(new RandomInputValueGenerator()
-<<<<<<< HEAD
-					.getRandomString(FormHandler.RANDOM_STRING_LENGTH), true));
-		} else if (input.getType().equalsIgnoreCase("checkbox")
-				|| input.getType().equalsIgnoreCase("radio") && !webElement.isSelected()) {
-=======
 			        .getRandomString(FormHandler.RANDOM_STRING_LENGTH), true));
 		} else if (inputString.equals("checkbox") || inputString.equals("radio")
 		        && !webElement.isSelected()) {
->>>>>>> c21386ea
 			if (new RandomInputValueGenerator().getCheck()) {
 				values.add(new InputValue("1", true));
 			} else {
 				values.add(new InputValue("0", false));
 			}
-		} else if (input.getType().equalsIgnoreCase("select")) {
+		} else if (inputString.equals("select")) {
 			Select select = new Select(webElement);
 			if (!select.getOptions().isEmpty()) {
 				WebElement option =
-<<<<<<< HEAD
-						(WebElement) new RandomInputValueGenerator().getRandomOption(select
-								.getOptions());
-=======
 				        new RandomInputValueGenerator().getRandomItem(select.getOptions());
->>>>>>> c21386ea
 				values.add(new InputValue(option.getText(), true));
 			}
 
@@ -714,7 +739,8 @@
 	}
 
 	/**
-	 * @param identification the identification of the element.
+	 * @param identification
+	 *            the identification of the element.
 	 * @return true if the element can be found in the DOM tree.
 	 */
 	@Override
@@ -732,7 +758,8 @@
 	}
 
 	/**
-	 * @param identification the identification of the element.
+	 * @param identification
+	 *            the identification of the element.
 	 * @return the found element.
 	 */
 	@Override
@@ -805,7 +832,7 @@
 			executeJavaScript(js);
 		} catch (CrawljaxException e) {
 			LOGGER.error("Removing of Canvas Generated By FirefoxDriver failed,"
-					+ " most likely leaving it in the browser", e);
+			        + " most likely leaving it in the browser", e);
 		}
 	}
 
@@ -821,18 +848,18 @@
 		// Retrieve the config values used
 		this.filterAttributes = configuration.getFilterAttributeNames();
 		this.crawlWaitReload =
-				configuration.getCrawlSpecificationReader().getWaitAfterReloadUrl();
+		        configuration.getCrawlSpecificationReader().getWaitAfterReloadUrl();
 		this.crawlWaitEvent = configuration.getCrawlSpecificationReader().getWaitAfterEvent();
 		this.ignoreFrameChecker = configuration.getCrawlSpecificationReader();
 	}
 
 	private boolean exceptionIsConnectionException(WebDriverException exception) {
 		return exception != null && exception.getCause() != null
-				&& exception.getCause() instanceof IOException;
+		        && exception.getCause() instanceof IOException;
 	}
 
 	private RuntimeException wrapWebDriverExceptionIfConnectionException(
-			WebDriverException exception) {
+	        WebDriverException exception) {
 		if (exceptionIsConnectionException(exception)) {
 			return new BrowserConnectionException(exception);
 		}
