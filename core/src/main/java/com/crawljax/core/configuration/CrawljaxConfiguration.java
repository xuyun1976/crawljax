--- conflicted
+++ resolved
@@ -1,266 +1,259 @@
-package com.crawljax.core.configuration;
-
-import static com.google.common.base.Preconditions.checkArgument;
-
-import java.net.MalformedURLException;
-import java.net.URL;
-import java.util.concurrent.TimeUnit;
-
-import com.crawljax.browser.EmbeddedBrowser.BrowserType;
-<<<<<<< HEAD
-import com.crawljax.core.CrawlController;
-import com.crawljax.core.CrawljaxController;
-=======
-import com.crawljax.core.Crawler;
->>>>>>> 01e2e696
-import com.crawljax.core.CrawljaxException;
-import com.crawljax.core.configuration.CrawlRules.CrawlRulesBuilder;
-import com.crawljax.core.plugin.Plugin;
-import com.crawljax.core.plugin.Plugins;
-<<<<<<< HEAD
-import com.crawljax.di.CoreModule;
-=======
-import com.google.common.base.Objects;
->>>>>>> 01e2e696
-import com.google.common.base.Preconditions;
-import com.google.common.collect.ImmutableList;
-import com.google.inject.Guice;
-import com.google.inject.Injector;
-
-/**
- * Configures the {@link Crawler}. Set it up using the {@link #builderFor(String)} function.
- */
-public final class CrawljaxConfiguration {
-
-	public static class CrawljaxConfigurationBuilder {
-
-		private final ImmutableList.Builder<Plugin> pluginBuilder = ImmutableList.builder();
-		private final CrawljaxConfiguration config;
-		private final CrawlRulesBuilder crawlRules = CrawlRules.builder();
-
-		private CrawljaxConfigurationBuilder(URL url) {
-			Preconditions.checkNotNull(url);
-			config = new CrawljaxConfiguration();
-			config.url = url;
-		}
-
-		/**
-		 * @param states
-		 *            The maximum number of states the Crawler should crawl. The default is
-		 *            unlimited.
-		 */
-		public CrawljaxConfigurationBuilder setMaximumStates(int states) {
-			checkArgument(states > 1, "Number of maximum states should be largen than 1");
-			config.maximumStates = states;
-			return this;
-		}
-
-		/**
-		 * Crawl without a maximum state limit.
-		 */
-		public CrawljaxConfigurationBuilder setUnlimitedStates() {
-			config.maximumStates = 0;
-			return this;
-		}
-
-		/**
-		 * @param time
-		 *            The maximum time the crawler should run. Default is one hour.
-		 */
-		public CrawljaxConfigurationBuilder setMaximumRunTime(long time, TimeUnit unit) {
-			checkArgument(time >= 0, "Time should be larger than 0, or 0 for infinate.");
-			config.maximumRuntime = unit.toMillis(time);
-			return this;
-		}
-
-		/**
-		 * Set the maximum runtime to unlimited.
-		 */
-		public CrawljaxConfigurationBuilder setUnlimitedRuntime() {
-			config.maximumRuntime = 0;
-			return this;
-		}
-
-		/**
-		 * @param time
-		 *            The maximum depth the crawler can reach. The default is <code>2</code>.
-		 */
-		public CrawljaxConfigurationBuilder setMaximumDepth(int depth) {
-			Preconditions.checkArgument(depth >= 0,
-			        "Depth should be 0 for infinite, or larger for a certain depth.");
-			config.maximumDepth = depth;
-			return this;
-		}
-
-		/**
-		 * Set the crawl depth to unlimited.
-		 */
-		public CrawljaxConfigurationBuilder setUnlimitedCrawlDepth() {
-			config.maximumDepth = 0;
-			return this;
-		}
-
-		/**
-		 * Add plugins to Crawljax. Note that without plugins, Crawljax won't give any ouput. For
-		 * basic output at least enable the CrawlOverviewPlugin.
-		 * <p>
-		 * You can call this method several times to add multiple plugins
-		 * </p>
-		 * 
-		 * @param plugins
-		 *            the plugins you would like to enable.
-		 */
-		public CrawljaxConfigurationBuilder addPlugin(Plugin... plugins) {
-			pluginBuilder.add(plugins);
-			return this;
-		}
-
-		/**
-		 * @param configuration
-		 *            The proxy configuration. Default is {@link ProxyConfiguration#noProxy()}
-		 */
-		public CrawljaxConfigurationBuilder setProxyConfig(ProxyConfiguration configuration) {
-			Preconditions.checkNotNull(configuration);
-			config.proxyConfiguration = configuration;
-			return this;
-		}
-
-		/**
-		 * @return The {@link CrawlRulesBuilder} to define crawling rules. If no specified, Crawljax
-		 *         will do {@link CrawlRulesBuilder#}
-		 */
-		public CrawlRulesBuilder crawlRules() {
-			return crawlRules;
-		}
-
-		/**
-		 * @param configuration
-		 *            a custom {@link BrowserConfiguration}. The default is a single
-		 *            {@link BrowserType#firefox} browser.
-		 */
-		public CrawljaxConfigurationBuilder setBrowserConfig(BrowserConfiguration configuration) {
-			Preconditions.checkNotNull(configuration);
-			config.browserConfig = configuration;
-			return this;
-		}
-
-		public CrawljaxConfiguration build() {
-			config.plugins = new Plugins(pluginBuilder.build());
-			config.crawlRules = crawlRules.build();
-			return config;
-		}
-
-		public CrawlController buildControl() {
-			Injector injector = Guice.createInjector(new CoreModule(build()));
-			return injector.getInstance(CrawlController.class);
-		}
-
-	}
-
-	/**
-	 * @param url
-	 *            The url you want to setup a configuration for
-	 * @return The builder to configure the crawler.
-	 */
-	public static CrawljaxConfigurationBuilder builderFor(URL url) {
-		Preconditions.checkNotNull(url, "URL was null");
-		return new CrawljaxConfigurationBuilder(url);
-	}
-
-	/**
-	 * @param url
-	 *            The url you want to setup a configuration for
-	 * @return The builder to configure the crawler.
-	 */
-	public static CrawljaxConfigurationBuilder builderFor(String url) {
-		try {
-			return new CrawljaxConfigurationBuilder(new URL(url));
-		} catch (MalformedURLException e) {
-			throw new CrawljaxException("Could not read that URL", e);
-		}
-	}
-
-	private URL url;
-
-	private BrowserConfiguration browserConfig = new BrowserConfiguration(BrowserType.firefox);
-	private Plugins plugins;
-	private ProxyConfiguration proxyConfiguration = ProxyConfiguration.noProxy();
-
-	private CrawlRules crawlRules;
-
-	private int maximumStates = 0;
-	private long maximumRuntime = TimeUnit.HOURS.toMillis(1);;
-	private int maximumDepth = 2;
-
-	private CrawljaxConfiguration() {
-	}
-
-	public URL getUrl() {
-		return url;
-	}
-
-	public BrowserConfiguration getBrowserConfig() {
-		return browserConfig;
-	}
-
-	public Plugins getPlugins() {
-		return plugins;
-	}
-
-	public ProxyConfiguration getProxyConfiguration() {
-		return proxyConfiguration;
-	}
-
-	public CrawlRules getCrawlRules() {
-		return crawlRules;
-	}
-
-	public int getMaximumStates() {
-		return maximumStates;
-	}
-
-	public long getMaximumRuntime() {
-		return maximumRuntime;
-	}
-
-	public int getMaximumDepth() {
-		return maximumDepth;
-	}
-
-	@Override
-	public int hashCode() {
-		return Objects.hashCode(url, browserConfig, plugins, proxyConfiguration, crawlRules,
-		        maximumStates, maximumRuntime, maximumDepth);
-	}
-
-	@Override
-	public boolean equals(Object object) {
-		if (object instanceof CrawljaxConfiguration) {
-			CrawljaxConfiguration that = (CrawljaxConfiguration) object;
-			return Objects.equal(this.url, that.url)
-			        && Objects.equal(this.browserConfig, that.browserConfig)
-			        && Objects.equal(this.plugins, that.plugins)
-			        && Objects.equal(this.proxyConfiguration, that.proxyConfiguration)
-			        && Objects.equal(this.crawlRules, that.crawlRules)
-			        && Objects.equal(this.maximumStates, that.maximumStates)
-			        && Objects.equal(this.maximumRuntime, that.maximumRuntime)
-			        && Objects.equal(this.maximumDepth, that.maximumDepth);
-		}
-		return false;
-	}
-
-	@Override
-	public String toString() {
-		return Objects.toStringHelper(this)
-		        .add("url", url)
-		        .add("browserConfig", browserConfig)
-		        .add("plugins", plugins)
-		        .add("proxyConfiguration", proxyConfiguration)
-		        .add("crawlRules", crawlRules)
-		        .add("maximumStates", maximumStates)
-		        .add("maximumRuntime", maximumRuntime)
-		        .add("maximumDepth", maximumDepth)
-		        .toString();
-	}
-
+package com.crawljax.core.configuration;
+
+import static com.google.common.base.Preconditions.checkArgument;
+
+import java.net.MalformedURLException;
+import java.net.URL;
+import java.util.concurrent.TimeUnit;
+
+import com.crawljax.browser.EmbeddedBrowser.BrowserType;
+import com.crawljax.core.CrawlController;
+import com.crawljax.core.Crawler;
+import com.crawljax.core.CrawljaxException;
+import com.crawljax.core.configuration.CrawlRules.CrawlRulesBuilder;
+import com.crawljax.core.plugin.Plugin;
+import com.crawljax.core.plugin.Plugins;
+import com.crawljax.di.CoreModule;
+import com.google.common.base.Objects;
+import com.google.common.base.Preconditions;
+import com.google.common.collect.ImmutableList;
+import com.google.inject.Guice;
+import com.google.inject.Injector;
+
+/**
+ * Configures the {@link Crawler}. Set it up using the {@link #builderFor(String)} function.
+ */
+public final class CrawljaxConfiguration {
+
+	public static class CrawljaxConfigurationBuilder {
+
+		private final ImmutableList.Builder<Plugin> pluginBuilder = ImmutableList.builder();
+		private final CrawljaxConfiguration config;
+		private final CrawlRulesBuilder crawlRules = CrawlRules.builder();
+
+		private CrawljaxConfigurationBuilder(URL url) {
+			Preconditions.checkNotNull(url);
+			config = new CrawljaxConfiguration();
+			config.url = url;
+		}
+
+		/**
+		 * @param states
+		 *            The maximum number of states the Crawler should crawl. The default is
+		 *            unlimited.
+		 */
+		public CrawljaxConfigurationBuilder setMaximumStates(int states) {
+			checkArgument(states > 1, "Number of maximum states should be largen than 1");
+			config.maximumStates = states;
+			return this;
+		}
+
+		/**
+		 * Crawl without a maximum state limit.
+		 */
+		public CrawljaxConfigurationBuilder setUnlimitedStates() {
+			config.maximumStates = 0;
+			return this;
+		}
+
+		/**
+		 * @param time
+		 *            The maximum time the crawler should run. Default is one hour.
+		 */
+		public CrawljaxConfigurationBuilder setMaximumRunTime(long time, TimeUnit unit) {
+			checkArgument(time >= 0, "Time should be larger than 0, or 0 for infinate.");
+			config.maximumRuntime = unit.toMillis(time);
+			return this;
+		}
+
+		/**
+		 * Set the maximum runtime to unlimited.
+		 */
+		public CrawljaxConfigurationBuilder setUnlimitedRuntime() {
+			config.maximumRuntime = 0;
+			return this;
+		}
+
+		/**
+		 * @param time
+		 *            The maximum depth the crawler can reach. The default is <code>2</code>.
+		 */
+		public CrawljaxConfigurationBuilder setMaximumDepth(int depth) {
+			Preconditions.checkArgument(depth >= 0,
+			        "Depth should be 0 for infinite, or larger for a certain depth.");
+			config.maximumDepth = depth;
+			return this;
+		}
+
+		/**
+		 * Set the crawl depth to unlimited.
+		 */
+		public CrawljaxConfigurationBuilder setUnlimitedCrawlDepth() {
+			config.maximumDepth = 0;
+			return this;
+		}
+
+		/**
+		 * Add plugins to Crawljax. Note that without plugins, Crawljax won't give any ouput. For
+		 * basic output at least enable the CrawlOverviewPlugin.
+		 * <p>
+		 * You can call this method several times to add multiple plugins
+		 * </p>
+		 * 
+		 * @param plugins
+		 *            the plugins you would like to enable.
+		 */
+		public CrawljaxConfigurationBuilder addPlugin(Plugin... plugins) {
+			pluginBuilder.add(plugins);
+			return this;
+		}
+
+		/**
+		 * @param configuration
+		 *            The proxy configuration. Default is {@link ProxyConfiguration#noProxy()}
+		 */
+		public CrawljaxConfigurationBuilder setProxyConfig(ProxyConfiguration configuration) {
+			Preconditions.checkNotNull(configuration);
+			config.proxyConfiguration = configuration;
+			return this;
+		}
+
+		/**
+		 * @return The {@link CrawlRulesBuilder} to define crawling rules. If no specified, Crawljax
+		 *         will do {@link CrawlRulesBuilder#}
+		 */
+		public CrawlRulesBuilder crawlRules() {
+			return crawlRules;
+		}
+
+		/**
+		 * @param configuration
+		 *            a custom {@link BrowserConfiguration}. The default is a single
+		 *            {@link BrowserType#firefox} browser.
+		 */
+		public CrawljaxConfigurationBuilder setBrowserConfig(BrowserConfiguration configuration) {
+			Preconditions.checkNotNull(configuration);
+			config.browserConfig = configuration;
+			return this;
+		}
+
+		public CrawljaxConfiguration build() {
+			config.plugins = new Plugins(pluginBuilder.build());
+			config.crawlRules = crawlRules.build();
+			return config;
+		}
+
+		public CrawlController buildControl() {
+			Injector injector = Guice.createInjector(new CoreModule(build()));
+			return injector.getInstance(CrawlController.class);
+		}
+
+	}
+
+	/**
+	 * @param url
+	 *            The url you want to setup a configuration for
+	 * @return The builder to configure the crawler.
+	 */
+	public static CrawljaxConfigurationBuilder builderFor(URL url) {
+		Preconditions.checkNotNull(url, "URL was null");
+		return new CrawljaxConfigurationBuilder(url);
+	}
+
+	/**
+	 * @param url
+	 *            The url you want to setup a configuration for
+	 * @return The builder to configure the crawler.
+	 */
+	public static CrawljaxConfigurationBuilder builderFor(String url) {
+		try {
+			return new CrawljaxConfigurationBuilder(new URL(url));
+		} catch (MalformedURLException e) {
+			throw new CrawljaxException("Could not read that URL", e);
+		}
+	}
+
+	private URL url;
+
+	private BrowserConfiguration browserConfig = new BrowserConfiguration(BrowserType.firefox);
+	private Plugins plugins;
+	private ProxyConfiguration proxyConfiguration = ProxyConfiguration.noProxy();
+
+	private CrawlRules crawlRules;
+
+	private int maximumStates = 0;
+	private long maximumRuntime = TimeUnit.HOURS.toMillis(1);;
+	private int maximumDepth = 2;
+
+	private CrawljaxConfiguration() {
+	}
+
+	public URL getUrl() {
+		return url;
+	}
+
+	public BrowserConfiguration getBrowserConfig() {
+		return browserConfig;
+	}
+
+	public Plugins getPlugins() {
+		return plugins;
+	}
+
+	public ProxyConfiguration getProxyConfiguration() {
+		return proxyConfiguration;
+	}
+
+	public CrawlRules getCrawlRules() {
+		return crawlRules;
+	}
+
+	public int getMaximumStates() {
+		return maximumStates;
+	}
+
+	public long getMaximumRuntime() {
+		return maximumRuntime;
+	}
+
+	public int getMaximumDepth() {
+		return maximumDepth;
+	}
+
+	@Override
+	public int hashCode() {
+		return Objects.hashCode(url, browserConfig, plugins, proxyConfiguration, crawlRules,
+		        maximumStates, maximumRuntime, maximumDepth);
+	}
+
+	@Override
+	public boolean equals(Object object) {
+		if (object instanceof CrawljaxConfiguration) {
+			CrawljaxConfiguration that = (CrawljaxConfiguration) object;
+			return Objects.equal(this.url, that.url)
+			        && Objects.equal(this.browserConfig, that.browserConfig)
+			        && Objects.equal(this.plugins, that.plugins)
+			        && Objects.equal(this.proxyConfiguration, that.proxyConfiguration)
+			        && Objects.equal(this.crawlRules, that.crawlRules)
+			        && Objects.equal(this.maximumStates, that.maximumStates)
+			        && Objects.equal(this.maximumRuntime, that.maximumRuntime)
+			        && Objects.equal(this.maximumDepth, that.maximumDepth);
+		}
+		return false;
+	}
+
+	@Override
+	public String toString() {
+		return Objects.toStringHelper(this)
+		        .add("url", url)
+		        .add("browserConfig", browserConfig)
+		        .add("plugins", plugins)
+		        .add("proxyConfiguration", proxyConfiguration)
+		        .add("crawlRules", crawlRules)
+		        .add("maximumStates", maximumStates)
+		        .add("maximumRuntime", maximumRuntime)
+		        .add("maximumDepth", maximumDepth)
+		        .toString();
+	}
+
 }