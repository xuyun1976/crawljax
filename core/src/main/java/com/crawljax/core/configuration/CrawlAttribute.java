--- conflicted
+++ resolved
@@ -1,95 +1,76 @@
-package com.crawljax.core.configuration;
-
-/**
- * Specifies attribute for CrawlElements. Internal use only.
- * 
- * @author DannyRoest@gmail.com (Danny Roest)
- */
-public class CrawlAttribute {
-
-	private final String name;
-	private final String value;
-
-	/**
-	 * Note use a % as wildcard in name of value.
-	 * 
-	 * @param name
-	 *            Name.
-	 * @param value
-	 *            Value.
-	 */
-	public CrawlAttribute(String name, String value) {
-		this.name = name;
-		this.value = value;
-	}
-
-	@Override
-	public String toString() {
-		return getName() + "=" + getValue();
-	}
-
-	/**
-	 * @return the name
-	 */
-	public String getName() {
-		return name;
-	}
-
-	/**
-	 * @return the value
-	 */
-	public String getValue() {
-		return value;
-	}
-	
-	/**
-<<<<<<< HEAD
-	* Compare the value of this CrawlAttribute with a string. This string may contain wildcards by
-	* using a '%'. If the string contains this character, any occurrence of this character will be
-	* temporarily replaced with '.*' to compare using a regex, otherwise the strings will just be
-	* compared using equal().
-	* 
-	* @param str
-	*            an string.
-	* @author cor-paul
-	* @return whether the tag value matches the string.
-	*/
-=======
-	 * Compare the value of this CrawlAttribute with a string. This string may contain wildcards by
-	 * using a '%'. If the string contains this character, any occurrence of this character will be
-	 * temporarily replaced with '.*' to compare using a regex, otherwise the strings will just be
-	 * compared using equal().
-	 * 
-	 * @param str
-	 *            an string.
-	 * @author cor-paul
-	 * @return whether the tag value matches the string.
-	 */
->>>>>>> 72965f5e
-	public boolean matchesValue(String str) {
-		// check if we need to use wildcards
-		if (this.value.contains("%")) {
-			// replace with a useful wildcard for regex
-			String pattern = this.value.replace("%", ".*");
-			return str.matches(pattern);
-		}
-		// check if we are matching the class value; this may contain
-		// multiple values!
-		if (str.contains(" ")) {
-			String[] classes = str.split(" ");
-			for (int i = 0; i < classes.length; i++) {
-				if (this.value.equals(classes[i])) {
-					return true;
-				}
-			}
-		}
-<<<<<<< HEAD
-		return this.value.equals(str);
-	}
-=======
-
-		return this.value.equals(str);
-	}
-
->>>>>>> 72965f5e
-}
+package com.crawljax.core.configuration;
+
+/**
+ * Specifies attribute for CrawlElements. Internal use only.
+ * 
+ * @author DannyRoest@gmail.com (Danny Roest)
+ */
+public class CrawlAttribute {
+
+	private final String name;
+	private final String value;
+
+	/**
+	 * Note use a % as wildcard in name of value.
+	 * 
+	 * @param name
+	 *            Name.
+	 * @param value
+	 *            Value.
+	 */
+	public CrawlAttribute(String name, String value) {
+		this.name = name;
+		this.value = value;
+	}
+
+	@Override
+	public String toString() {
+		return getName() + "=" + getValue();
+	}
+
+	/**
+	 * @return the name
+	 */
+	public String getName() {
+		return name;
+	}
+
+	/**
+	 * @return the value
+	 */
+	public String getValue() {
+		return value;
+	}
+	
+	/**
+	 * Compare the value of this CrawlAttribute with a string. This string may contain wildcards by
+	 * using a '%'. If the string contains this character, any occurrence of this character will be
+	 * temporarily replaced with '.*' to compare using a regex, otherwise the strings will just be
+	 * compared using equal().
+	 * 
+	 * @param str
+	 *            an string.
+	 * @author cor-paul
+	 * @return whether the tag value matches the string.
+	 */
+	public boolean matchesValue(String str) {
+		// check if we need to use wildcards
+		if (this.value.contains("%")) {
+			// replace with a useful wildcard for regex
+			String pattern = this.value.replace("%", ".*");
+			return str.matches(pattern);
+		}
+		// check if we are matching the class value; this may contain
+		// multiple values!
+		if (str.contains(" ")) {
+			String[] classes = str.split(" ");
+			for (int i = 0; i < classes.length; i++) {
+				if (this.value.equals(classes[i])) {
+					return true;
+				}
+			}
+		}
+
+		return this.value.equals(str);
+	}
+}