package com.crawljax.core;

import java.io.IOException;
import java.util.ArrayList;
import java.util.List;
import java.util.regex.Matcher;
import java.util.regex.Pattern;

import javax.xml.xpath.XPathExpressionException;

import org.slf4j.Logger;
import org.slf4j.LoggerFactory;
import org.w3c.dom.Document;
import org.w3c.dom.Element;
import org.w3c.dom.Node;
import org.w3c.dom.NodeList;

import com.crawljax.browser.EmbeddedBrowser;
import com.crawljax.condition.eventablecondition.EventableCondition;
import com.crawljax.condition.eventablecondition.EventableConditionChecker;
import com.crawljax.core.configuration.CrawlAttribute;
import com.crawljax.core.configuration.CrawlElement;
import com.crawljax.core.configuration.CrawljaxConfiguration;
import com.crawljax.core.configuration.InputSpecification;
import com.crawljax.core.configuration.PreCrawlConfiguration;
import com.crawljax.core.state.Identification;
import com.crawljax.core.state.StateVertex;
import com.crawljax.forms.FormHandler;
import com.crawljax.util.DomUtils;
import com.crawljax.util.UrlUtils;
import com.crawljax.util.XPathHelper;
import com.google.common.base.Strings;
import com.google.common.collect.ImmutableList;
import com.google.common.collect.ImmutableList.Builder;
import com.google.common.collect.ImmutableMultimap;
import com.google.common.collect.ImmutableSortedSet;

/**
 * This class extracts candidate elements from the DOM tree, based on the tags provided by the user.
 * Elements can also be excluded.
 */
public class CandidateElementExtractor {

	private static final Logger LOG = LoggerFactory.getLogger(CandidateElementExtractor.class);

	private final ExtractorManager checkedElements;
	private final EmbeddedBrowser browser;

	private final FormHandler formHandler;
	private final boolean crawlFrames;
	private final ImmutableMultimap<String, CrawlElement> excludeCrawlElements;
	private final ImmutableList<CrawlElement> includedCrawlElements;

	private final boolean clickOnce;

	private ImmutableSortedSet<String> ignoredFrameIdentifiers;

	/**
	 * Create a new CandidateElementExtractor.
	 * 
	 * @param checker
	 *            the ExtractorManager to use for marking handled elements and retrieve the
	 *            EventableConditionChecker
	 * @param browser
	 *            the current browser instance used in the Crawler
	 * @param formHandler
	 *            the form handler.
	 * @param config
	 *            the checker used to determine if a certain frame must be ignored.
	 */
	public CandidateElementExtractor(ExtractorManager checker, EmbeddedBrowser browser,
	        FormHandler formHandler, CrawljaxConfiguration config) {
		checkedElements = checker;
		this.browser = browser;
		this.formHandler = formHandler;
		PreCrawlConfiguration preCrawlConfig = config.getCrawlRules().getPreCrawlConfig();
		this.excludeCrawlElements = asMultiMap(preCrawlConfig.getExcludedElements());
<<<<<<< HEAD
		this.includedCrawlElements =
		        asCrawlElements(preCrawlConfig.getIncludedElements(), config.getCrawlRules()
		                .getInputSpecification());
=======
		this.includedCrawlElements = preCrawlConfig.getIncludedElements();
>>>>>>> 72965f5e
		crawlFrames = config.getCrawlRules().shouldCrawlFrames();
		clickOnce = config.getCrawlRules().isClickOnce();
		ignoredFrameIdentifiers = config.getCrawlRules().getIgnoredFrameIdentifiers();
	}

	private ImmutableMultimap<String, CrawlElement> asMultiMap(ImmutableList<CrawlElement> elements) {
		ImmutableMultimap.Builder<String, CrawlElement> builder = ImmutableMultimap.builder();
		for (CrawlElement elem : elements) {
<<<<<<< HEAD
			builder.put(elem.getTagName(), elem);
=======
			CrawlElement crawlElement = new CrawlElement(elem);
			builder.put(crawlElement.getTagName(), crawlElement);
>>>>>>> 72965f5e
		}
		return builder.build();
	}

<<<<<<< HEAD
	private ImmutableList<CrawlElement> asCrawlElements(List<CrawlElement> crawlElements,
	        InputSpecification inputSpecification) {
		ImmutableList.Builder<CrawlElement> builder = ImmutableList.builder();
		for (CrawlElement crawlElement : crawlElements) {
			builder.add(crawlElement);
		}
		for (CrawlElement crawlElement : inputSpecification.getCrawlElements()) {
			builder.add(crawlElement);
		}
		return builder.build();
	}
=======
	
>>>>>>> 72965f5e

	/**
	 * This method extracts candidate elements from the current DOM tree in the browser, based on
	 * the crawl tags defined by the user.
	 * 
	 * @param crawlTagElements
	 *            a list of TagElements to include.
	 * @param crawlExcludeTagElements
	 *            a list of TagElements to exclude.
	 * @param clickOnce
	 *            true if each candidate elements should be included only once.
	 * @param currentState
	 *            the state in which this extract method is requested.
	 * @return a list of candidate elements that are not excluded.
	 * @throws CrawljaxException
	 *             if the method fails.
	 */
	public ImmutableList<CandidateElement> extract(StateVertex currentState)
	        throws CrawljaxException {
		Builder<CandidateElement> results = ImmutableList.builder();

		if (!checkedElements.checkCrawlCondition(browser)) {
			LOG.info("State {} did not satisfy the CrawlConditions.", currentState.getName());
			return results.build();
		}
		LOG.debug("Looking in state: {} for candidate elements", currentState.getName());

		try {
			Document dom = DomUtils.asDocument(browser.getDomWithoutIframeContent());
			extractElements(dom, results, "");
		} catch (IOException e) {
			LOG.error(e.getMessage(), e);
			throw new CrawljaxException(e);
		}
		ImmutableList<CandidateElement> found = results.build();
		LOG.debug("Found {} new candidate elements to analyze!", found.size());
		return found;
	}

	private void extractElements(Document dom, Builder<CandidateElement> results,
	        String relatedFrame) {
		LOG.debug("Extracting elements for related frame '{}'", relatedFrame);
		for (CrawlElement tag : includedCrawlElements) {
			LOG.debug("Extracting TAG: {}", tag);

			NodeList frameNodes = dom.getElementsByTagName("FRAME");
			addFramesCandidates(dom, results, relatedFrame, frameNodes);

			NodeList iFrameNodes = dom.getElementsByTagName("IFRAME");
			addFramesCandidates(dom, results, relatedFrame, iFrameNodes);

			eveluateElements(dom, tag, results, relatedFrame);
		}
	}

	private void addFramesCandidates(Document dom, Builder<CandidateElement> results,
	        String relatedFrame, NodeList frameNodes) {

		if (frameNodes == null) {
			return;
		}

		for (int i = 0; i < frameNodes.getLength(); i++) {

			String frameIdentification = "";

			if (relatedFrame != null && !relatedFrame.equals("")) {
				frameIdentification += relatedFrame + ".";
			}

			Element frameElement = (Element) frameNodes.item(i);

			String nameId = DomUtils.getFrameIdentification(frameElement);

			// TODO Stefan; Here the IgnoreFrameChecker is used, also in
			// WebDriverBackedEmbeddedBrowser. We must get this in 1 place.
			if (nameId == null || isFrameIgnored(frameIdentification + nameId)) {
				continue;
			} else {
				frameIdentification += nameId;

				LOG.debug("frame Identification: {}", frameIdentification);

				try {
					Document frameDom =
					        DomUtils.asDocument(browser.getFrameDom(frameIdentification));
					extractElements(frameDom, results, frameIdentification);
				} catch (IOException e) {
					LOG.info("Got exception while inspecting a frame: {} continuing...",
					        frameIdentification, e);
				}
			}
		}
	}

	private boolean isFrameIgnored(String string) {
		if (crawlFrames) {
			for (String ignorePattern : ignoredFrameIdentifiers) {
				if (ignorePattern.contains("%")) {
					// replace with a useful wildcard for regex
					String pattern = ignorePattern.replace("%", ".*");
					if (string.matches(pattern)) {
						return true;
					}
				} else if (ignorePattern.equals(string)) {
					return true;
				}
			}
			return false;
		} else {
			return true;
		}
	}

<<<<<<< HEAD
	private void eveluateElements(Document dom, CrawlElement crawl,
=======
	private void eveluateElements(Document dom, CrawlElement tag,
>>>>>>> 72965f5e
	        Builder<CandidateElement> results, String relatedFrame) {
		try {
			List<Element> nodeListForCrawlElement =
			        getNodeListForTagElement(dom, crawl,
			                checkedElements.getEventableConditionChecker());

			for (Element sourceElement : nodeListForCrawlElement) {
				evaluateElement(results, relatedFrame, crawl, sourceElement);
			}
		} catch (CrawljaxException e) {
			LOG.warn("Catched exception during NodeList For Tag Element retrieval", e);
		}
	}

	/**
	 * Returns a list of Elements form the DOM tree, matching the tag element.
	 */
<<<<<<< HEAD
	private ImmutableList<Element> getNodeListForTagElement(Document dom, CrawlElement crawlElement,
=======
	private ImmutableList<Element> getNodeListForTagElement(Document dom, CrawlElement tag,
>>>>>>> 72965f5e
	        EventableConditionChecker eventableConditionChecker) {

		Builder<Element> result = ImmutableList.builder();

<<<<<<< HEAD
		if (crawlElement.getTagName() == null) {
=======
		if (tag.getTagName() == null) {
>>>>>>> 72965f5e
			return result.build();
		}

		EventableCondition eventableCondition =
<<<<<<< HEAD
		        eventableConditionChecker.getEventableCondition(crawlElement.getId());
=======
		        eventableConditionChecker.getEventableCondition(tag.getId());
>>>>>>> 72965f5e
		// TODO Stefan; this part of the code should be re-factored, Hack-ed it this way to prevent
		// performance problems.
		ImmutableList<String> expressions = getFullXpathForGivenXpath(dom, eventableCondition);

<<<<<<< HEAD
		NodeList nodeList = dom.getElementsByTagName(crawlElement.getTagName());
		List<CrawlAttribute> attributes = crawlElement.getAttributes();
=======
		NodeList nodeList = dom.getElementsByTagName(tag.getTagName());
		ImmutableList<CrawlAttribute> attributes = tag.getCrawlAttributes();
>>>>>>> 72965f5e

		for (int k = 0; k < nodeList.getLength(); k++) {

			Element element = (Element) nodeList.item(k);
			boolean matchesXpath =
			        elementMatchesXpath(eventableConditionChecker, eventableCondition,
			                expressions, element);
			LOG.debug("Element {} matches Xpath={}", DomUtils.getElementString(element),
			        matchesXpath);
			/*
			 * TODO Stefan This is a possible Thread-Interleaving problem, as / isChecked can return
			 * false and when needed to add it can return true. / check if element is a candidate
			 */
			String id = element.getNodeName() + ": " + DomUtils.getAllElementAttributes(element);
			if (matchesXpath && !checkedElements.isChecked(id)
			        && !filterElement(attributes, element)
			        && !isExcluded(dom, element, eventableConditionChecker)) {
<<<<<<< HEAD
				addElement(element, result, crawlElement);
=======
				addElement(element, result, tag);
>>>>>>> 72965f5e
			} else {
				LOG.debug("Element {} was not added", element);
			}
		}
		return result.build();
	}

	private boolean elementMatchesXpath(EventableConditionChecker eventableConditionChecker,
	        EventableCondition eventableCondition, ImmutableList<String> expressions,
	        Element element) {
		boolean matchesXpath = true;
		if (eventableCondition != null && eventableCondition.getInXPath() != null) {
			try {
				matchesXpath =
				        eventableConditionChecker.checkXPathUnderXPaths(
				                XPathHelper.getXPathExpression(element), expressions);
			} catch (RuntimeException e) {
				matchesXpath = false;
			}
		}
		return matchesXpath;
	}

	private ImmutableList<String> getFullXpathForGivenXpath(Document dom,
	        EventableCondition eventableCondition) {
		if (eventableCondition != null && eventableCondition.getInXPath() != null) {
			try {
				ImmutableList<String> result =
				        XPathHelper.getXpathForXPathExpressions(dom,
				                eventableCondition.getInXPath());
				LOG.debug("Xpath {} resolved to xpaths in document: {}",
				        eventableCondition.getInXPath(), result);
				return result;
			} catch (XPathExpressionException e) {
				LOG.debug("Could not load XPath expressions for {}", eventableCondition, e);
			}
		}
		return ImmutableList.<String> of();
	}

	private void addElement(Element element, Builder<Element> builder, CrawlElement crawlElement) {
		if ("A".equalsIgnoreCase(crawlElement.getTagName())) {
			String href = element.getAttribute("href");
			if (!Strings.isNullOrEmpty(href)) {
				boolean isExternal = UrlUtils.isLinkExternal(browser.getCurrentUrl(), href);
				LOG.debug("HREF: {} isExternal= {}", href, isExternal);
				if (isExternal || isPDForPS(href)) {
					return;
				}
			}
		}
		builder.add(element);
		LOG.debug("Adding element {}", element);
		checkedElements.increaseElementsCounter();
	}

	private void evaluateElement(Builder<CandidateElement> results, String relatedFrame,
<<<<<<< HEAD
	        CrawlElement crawl, Element sourceElement) {
=======
	        CrawlElement tag, Element sourceElement) {
>>>>>>> 72965f5e
		EventableCondition eventableCondition =
		        checkedElements.getEventableConditionChecker().getEventableCondition(crawl.getId());
		String xpath = XPathHelper.getXPathExpression(sourceElement);
		// get multiple candidate elements when there are input
		// fields connected to this element

		List<CandidateElement> candidateElements = new ArrayList<CandidateElement>();
		if (eventableCondition != null && eventableCondition.getLinkedInputFields() != null
		        && eventableCondition.getLinkedInputFields().size() > 0) {
			// add multiple candidate elements, for every input
			// value combination
			candidateElements =
			        formHandler.getCandidateElementsForInputs(sourceElement, eventableCondition);
		} else {
			// just add default element
			candidateElements.add(new CandidateElement(sourceElement, new Identification(
			        Identification.How.xpath, xpath), relatedFrame));
		}

		for (CandidateElement candidateElement : candidateElements) {
			if (!clickOnce || checkedElements.markChecked(candidateElement)) {
				LOG.debug("Found new candidate element: {} with eventableCondition {}",
				        candidateElement.getUniqueString(), eventableCondition);
				candidateElement.setEventableCondition(eventableCondition);
				results.add(candidateElement);
				/**
				 * TODO add element to checkedElements after the event is fired! also add string
				 * without 'atusa' attribute to make sure an form action element is only clicked for
				 * its defined values
				 */
			}
		}
	}

	/**
	 * @param href
	 *            the string to check
	 * @return true if href has the pdf or ps pattern.
	 */
	private boolean isPDForPS(String href) {
		final Pattern p = Pattern.compile(".+.pdf|.+.ps");
		Matcher m = p.matcher(href);

		if (m.matches()) {
			return true;
		}

		return false;
	}

	/**
	 * @return true if element should be excluded. Also when an ancestor of the given element is
	 *         marked for exclusion, which allows for recursive exclusion of elements from
	 *         candidates.
	 */
	private boolean isExcluded(Document dom, Element element,
	        EventableConditionChecker eventableConditionChecker) {

		Node parent = element.getParentNode();

		if (parent instanceof Element
		        && isExcluded(dom, (Element) parent, eventableConditionChecker)) {
			return true;
		}

<<<<<<< HEAD
		for (CrawlElement Crawl : excludeCrawlElements.get(element.getTagName().toUpperCase())) {
=======
		for (CrawlElement tag : excludeCrawlElements.get(element.getTagName().toUpperCase())) {
>>>>>>> 72965f5e
			boolean matchesXPath = false;
			EventableCondition eventableCondition =
			        eventableConditionChecker.getEventableCondition(Crawl.getId());
			try {
				String asXpath = XPathHelper.getXPathExpression(element);
				matchesXPath =
				        eventableConditionChecker.checkXpathStartsWithXpathEventableCondition(
				                dom, eventableCondition, asXpath);
			} catch (CrawljaxException | XPathExpressionException e) {
				LOG.debug("Could not check exclusion by Xpath for element because {}",
				        e.getMessage());
				matchesXPath = false;
			}

			if (matchesXPath) {
				LOG.info("Excluded element because of xpath: " + element);
				return true;
			}
<<<<<<< HEAD
			if (!filterElement(Crawl.getAttributes(), element) && Crawl.getAttributes().size() > 0) {
=======
			if (!filterElement(tag.getCrawlAttributes(), element) && tag.getCrawlAttributes().size() > 0) {
>>>>>>> 72965f5e
				LOG.info("Excluded element because of attributes: " + element);
				return true;
			}
		}

		return false;
	}

	/**
	 * Return whether the element is filtered out because of its attributes.
	 */
<<<<<<< HEAD
	private boolean filterElement(List<CrawlAttribute> attributes, Element element) {
=======
	private boolean filterElement(ImmutableList<CrawlAttribute> immutableList, Element element) {
>>>>>>> 72965f5e
		int matchCounter = 0;
		if (element == null || immutableList == null) {
			return false;
		}
<<<<<<< HEAD
		for (CrawlAttribute attr : attributes) {
=======
		for (CrawlAttribute attr : immutableList) {
>>>>>>> 72965f5e
			LOG.debug("Checking element " + DomUtils.getElementString(element)
			        + "AttributeName: " + attr.getName() + " value: " + attr.getValue());

			if (attr.matchesValue(element.getAttribute(attr.getName()))) {
				// make sure that if attribute value is % the element should
				// have this attribute
				if (attr.getValue().equals("%")
				        && element.getAttributeNode(attr.getName()) == null) {
					return true;
				} else {
					matchCounter++;
				}
			} else if (attr.getName().equalsIgnoreCase("innertext")
			        && element.getTextContent() != null) {
				String value = attr.getValue();
				String text = element.getTextContent().trim();
				if (value.contains("%")) {
					String pattern = value.replace("%", "(.*?)");
					if (text.matches(pattern)) {
						matchCounter++;
					}

				} else if (text.equalsIgnoreCase(value)) {
					matchCounter++;
				}
			}

		}

		return (immutableList.size() != matchCounter);
	}
}<|MERGE_RESOLUTION|>--- conflicted
+++ resolved
@@ -75,13 +75,9 @@
 		this.formHandler = formHandler;
 		PreCrawlConfiguration preCrawlConfig = config.getCrawlRules().getPreCrawlConfig();
 		this.excludeCrawlElements = asMultiMap(preCrawlConfig.getExcludedElements());
-<<<<<<< HEAD
 		this.includedCrawlElements =
 		        asCrawlElements(preCrawlConfig.getIncludedElements(), config.getCrawlRules()
 		                .getInputSpecification());
-=======
-		this.includedCrawlElements = preCrawlConfig.getIncludedElements();
->>>>>>> 72965f5e
 		crawlFrames = config.getCrawlRules().shouldCrawlFrames();
 		clickOnce = config.getCrawlRules().isClickOnce();
 		ignoredFrameIdentifiers = config.getCrawlRules().getIgnoredFrameIdentifiers();
@@ -90,17 +86,11 @@
 	private ImmutableMultimap<String, CrawlElement> asMultiMap(ImmutableList<CrawlElement> elements) {
 		ImmutableMultimap.Builder<String, CrawlElement> builder = ImmutableMultimap.builder();
 		for (CrawlElement elem : elements) {
-<<<<<<< HEAD
 			builder.put(elem.getTagName(), elem);
-=======
-			CrawlElement crawlElement = new CrawlElement(elem);
-			builder.put(crawlElement.getTagName(), crawlElement);
->>>>>>> 72965f5e
 		}
 		return builder.build();
 	}
 
-<<<<<<< HEAD
 	private ImmutableList<CrawlElement> asCrawlElements(List<CrawlElement> crawlElements,
 	        InputSpecification inputSpecification) {
 		ImmutableList.Builder<CrawlElement> builder = ImmutableList.builder();
@@ -112,9 +102,6 @@
 		}
 		return builder.build();
 	}
-=======
-	
->>>>>>> 72965f5e
 
 	/**
 	 * This method extracts candidate elements from the current DOM tree in the browser, based on
@@ -229,11 +216,7 @@
 		}
 	}
 
-<<<<<<< HEAD
 	private void eveluateElements(Document dom, CrawlElement crawl,
-=======
-	private void eveluateElements(Document dom, CrawlElement tag,
->>>>>>> 72965f5e
 	        Builder<CandidateElement> results, String relatedFrame) {
 		try {
 			List<Element> nodeListForCrawlElement =
@@ -251,40 +234,23 @@
 	/**
 	 * Returns a list of Elements form the DOM tree, matching the tag element.
 	 */
-<<<<<<< HEAD
 	private ImmutableList<Element> getNodeListForTagElement(Document dom, CrawlElement crawlElement,
-=======
-	private ImmutableList<Element> getNodeListForTagElement(Document dom, CrawlElement tag,
->>>>>>> 72965f5e
 	        EventableConditionChecker eventableConditionChecker) {
 
 		Builder<Element> result = ImmutableList.builder();
 
-<<<<<<< HEAD
 		if (crawlElement.getTagName() == null) {
-=======
-		if (tag.getTagName() == null) {
->>>>>>> 72965f5e
 			return result.build();
 		}
 
 		EventableCondition eventableCondition =
-<<<<<<< HEAD
 		        eventableConditionChecker.getEventableCondition(crawlElement.getId());
-=======
-		        eventableConditionChecker.getEventableCondition(tag.getId());
->>>>>>> 72965f5e
 		// TODO Stefan; this part of the code should be re-factored, Hack-ed it this way to prevent
 		// performance problems.
 		ImmutableList<String> expressions = getFullXpathForGivenXpath(dom, eventableCondition);
 
-<<<<<<< HEAD
 		NodeList nodeList = dom.getElementsByTagName(crawlElement.getTagName());
 		List<CrawlAttribute> attributes = crawlElement.getAttributes();
-=======
-		NodeList nodeList = dom.getElementsByTagName(tag.getTagName());
-		ImmutableList<CrawlAttribute> attributes = tag.getCrawlAttributes();
->>>>>>> 72965f5e
 
 		for (int k = 0; k < nodeList.getLength(); k++) {
 
@@ -302,11 +268,7 @@
 			if (matchesXpath && !checkedElements.isChecked(id)
 			        && !filterElement(attributes, element)
 			        && !isExcluded(dom, element, eventableConditionChecker)) {
-<<<<<<< HEAD
 				addElement(element, result, crawlElement);
-=======
-				addElement(element, result, tag);
->>>>>>> 72965f5e
 			} else {
 				LOG.debug("Element {} was not added", element);
 			}
@@ -364,11 +326,7 @@
 	}
 
 	private void evaluateElement(Builder<CandidateElement> results, String relatedFrame,
-<<<<<<< HEAD
 	        CrawlElement crawl, Element sourceElement) {
-=======
-	        CrawlElement tag, Element sourceElement) {
->>>>>>> 72965f5e
 		EventableCondition eventableCondition =
 		        checkedElements.getEventableConditionChecker().getEventableCondition(crawl.getId());
 		String xpath = XPathHelper.getXPathExpression(sourceElement);
@@ -434,14 +392,10 @@
 			return true;
 		}
 
-<<<<<<< HEAD
-		for (CrawlElement Crawl : excludeCrawlElements.get(element.getTagName().toUpperCase())) {
-=======
-		for (CrawlElement tag : excludeCrawlElements.get(element.getTagName().toUpperCase())) {
->>>>>>> 72965f5e
+		for (CrawlElement crawlElem : excludeCrawlElements.get(element.getTagName().toUpperCase())) {
 			boolean matchesXPath = false;
 			EventableCondition eventableCondition =
-			        eventableConditionChecker.getEventableCondition(Crawl.getId());
+			        eventableConditionChecker.getEventableCondition(crawlElem.getId());
 			try {
 				String asXpath = XPathHelper.getXPathExpression(element);
 				matchesXPath =
@@ -457,11 +411,7 @@
 				LOG.info("Excluded element because of xpath: " + element);
 				return true;
 			}
-<<<<<<< HEAD
-			if (!filterElement(Crawl.getAttributes(), element) && Crawl.getAttributes().size() > 0) {
-=======
-			if (!filterElement(tag.getCrawlAttributes(), element) && tag.getCrawlAttributes().size() > 0) {
->>>>>>> 72965f5e
+			if (!filterElement(crawlElem.getAttributes(), element) && crawlElem.getAttributes().size() > 0) {
 				LOG.info("Excluded element because of attributes: " + element);
 				return true;
 			}
@@ -473,20 +423,12 @@
 	/**
 	 * Return whether the element is filtered out because of its attributes.
 	 */
-<<<<<<< HEAD
 	private boolean filterElement(List<CrawlAttribute> attributes, Element element) {
-=======
-	private boolean filterElement(ImmutableList<CrawlAttribute> immutableList, Element element) {
->>>>>>> 72965f5e
 		int matchCounter = 0;
-		if (element == null || immutableList == null) {
+		if (element == null || attributes == null) {
 			return false;
 		}
-<<<<<<< HEAD
 		for (CrawlAttribute attr : attributes) {
-=======
-		for (CrawlAttribute attr : immutableList) {
->>>>>>> 72965f5e
 			LOG.debug("Checking element " + DomUtils.getElementString(element)
 			        + "AttributeName: " + attr.getName() + " value: " + attr.getValue());
 
@@ -516,6 +458,6 @@
 
 		}
 
-		return (immutableList.size() != matchCounter);
+		return (attributes.size() != matchCounter);
 	}
 }