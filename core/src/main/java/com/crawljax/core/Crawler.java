package com.crawljax.core;

import java.net.MalformedURLException;
import java.net.URL;
import java.util.List;
import java.util.Map.Entry;
import java.util.concurrent.TimeUnit;
import java.util.regex.Matcher;
import java.util.regex.Pattern;

import org.openqa.selenium.ElementNotVisibleException;
import org.openqa.selenium.NoSuchElementException;
import org.slf4j.Logger;
import org.slf4j.LoggerFactory;

import com.crawljax.browser.EmbeddedBrowser;
import com.crawljax.core.configuration.CrawljaxConfigurationReader;
import com.crawljax.core.exception.BrowserConnectionException;
import com.crawljax.core.exception.CrawlPathToException;
import com.crawljax.core.plugin.CrawljaxPluginsUtil;
import com.crawljax.core.state.CrawlPath;
import com.crawljax.core.state.Element;
import com.crawljax.core.state.Eventable;
import com.crawljax.core.state.Eventable.EventType;
import com.crawljax.core.state.Identification;
import com.crawljax.core.state.StateFlowGraph;
import com.crawljax.core.state.StateMachine;
import com.crawljax.core.state.StateVertex;
import com.crawljax.forms.FormHandler;
import com.crawljax.forms.FormInput;
import com.crawljax.util.ElementResolver;
import com.crawljax.util.UrlUtils;

/**
 * Class that performs crawl actions. It is designed to run inside a Thread.
 * 
 * @see #run()
 */
public class Crawler implements Runnable {

	private static final Logger LOGGER = LoggerFactory.getLogger(Crawler.class.getName());

	/**
	 * The main browser window 1 to 1 relation; Every Thread will get on browser
	 * assigned in the run function.
	 */
	private EmbeddedBrowser browser;

	/**
	 * The central DataController. This is a multiple to 1 relation Every Thread
	 * shares an instance of the same controller! All operations / fields used in
	 * the controller should be checked for thread safety.
	 */
	private final CrawljaxController controller;

	/**
	 * Depth register.
	 */
	private int depth = 0;

	/**
	 * The path followed from the index to the current state.
	 */
	private final CrawlPath backTrackPath;

	/**
	 * The utility which is used to extract the candidate clickables.
	 */
	private CandidateElementExtractor candidateExtractor;

	private boolean fired = false;

	/**
	 * The name of this Crawler when not default (automatic) this will be added
	 * to the Thread name in the thread as (name). In the
	 * {@link CrawlerExecutor#beforeExecute(Thread, Runnable)} the name is
	 * retrieved using the {@link #toString()} function.
	 * 
	 * @see Crawler#toString()
	 * @see CrawlerExecutor#beforeExecute(Thread, Runnable)
	 */
	private String name = "";

	/**
	 * The sateMachine for this Crawler, keeping track of the path crawled by
	 * this Crawler.
	 */
	private final StateMachine stateMachine;

	private final CrawljaxConfigurationReader configurationReader;

	private FormHandler formHandler;

	/**
	 * The object to places calls to add new Crawlers or to remove one.
	 */
	private final CrawlQueueManager crawlQueueManager;

	/**
	 * Enum for describing what has happened after a
	 * {@link Crawler#clickTag(Eventable)} has been performed.
	 * 
	 * @see Crawler#clickTag(Eventable)
	 */
	private enum ClickResult {
		cloneDetected, newState, domUnChanged
	}

	/**
	 * @param mother the main CrawljaxController
	 * @param exactEventPath the event path up till this moment.
	 * @param name a name for this crawler (default is empty).
	 */
	public Crawler(CrawljaxController mother, List<Eventable> exactEventPath, String name) {
		this(mother, new CrawlPath(exactEventPath));
		this.name = name;
	}

	/**
	 * Private Crawler constructor for a 'reload' crawler. Only used internally.
	 * 
	 * @param mother the main CrawljaxController
	 * @param returnPath the path used to return to the last state, this can be a
	 *           empty list
	 * @deprecated better to use {@link #Crawler(CrawljaxController, CrawlPath)}
	 */
	@Deprecated
	protected Crawler(CrawljaxController mother, List<Eventable> returnPath) {
		this(mother, new CrawlPath(returnPath));
	}

	/**
	 * Private Crawler constructor for a 'reload' crawler. Only used internally.
	 * 
	 * @param mother the main CrawljaxController
	 * @param returnPath the path used to return to the last state, this can be a
	 *           empty list
	 */
	protected Crawler(CrawljaxController mother, CrawlPath returnPath) {
		this.backTrackPath = returnPath;
		this.controller = mother;
		this.configurationReader = controller.getConfigurationReader();
		this.crawlQueueManager = mother.getCrawlQueueManager();
		if (controller.getSession() != null) {
			this.stateMachine =
					new StateMachine(controller.getSession().getStateFlowGraph(), controller
							.getSession().getInitialState(), controller.getInvariantList());
		} else {
			/**
			 * Reset the state machine to null, because there is no session where
			 * to load the stateFlowGraph from.
			 */
			this.stateMachine = null;
		}
	}

	/**
	 * Brings the browser to the initial state.
	 */
	public void goToInitialURL() {
		LOGGER.info("Loading Page {}", configurationReader.getCrawlSpecificationReader()
				.getSiteUrl());
		getBrowser().goToUrl(configurationReader.getCrawlSpecificationReader().getSiteUrl());
		controller.doBrowserWait(getBrowser());
		CrawljaxPluginsUtil.runOnUrlLoadPlugins(getBrowser());
	}

	/**
	 * Try to fire a given event on the Browser.
	 * 
	 * @param eventable the eventable to fire
	 * @return true iff the event is fired
	 */
	private boolean fireEvent(Eventable eventable) {
		Eventable eventToFire = eventable;
		if (eventable.getIdentification().getHow().toString().equals("xpath")
				&& eventable.getRelatedFrame().equals("")) {
			eventToFire = resolveByXpath(eventable, eventToFire);
		}
		boolean fired = false;
		try {
			fired = getBrowser().fireEvent(eventToFire);
		} catch (ElementNotVisibleException | NoSuchElementException e) {
			if (configurationReader.getCrawlSpecificationReader().crawlHiddenAnchors()
					&& eventToFire.getElement() != null
					&& "A".equals(eventToFire.getElement().getTag())) {
				fired = visitAnchorHrefIfPossible(eventToFire);
			} else {
				LOGGER.debug("Ignoring invisble element {}", eventToFire.getElement());
			}
		}

		if (fired) {

			/*
			 * Let the controller execute its specified wait operation on the
			 * browser thread safe.
			 */
			controller.doBrowserWait(getBrowser());

			/*
			 * Close opened windows
			 */
			getBrowser().closeOtherWindows();

			return true; // An event fired
		} else {
			/*
			 * Execute the OnFireEventFailedPlugins with the current crawlPath with
			 * the crawlPath removed 1 state to represent the path TO here.
			 */
			CrawljaxPluginsUtil.runOnFireEventFailedPlugins(eventable, controller.getSession()
					.getCurrentCrawlPath().immutableCopy(true));
			return false; // no event fired
		}
	}

	private Eventable resolveByXpath(Eventable eventable, Eventable eventToFire) {
		// The path in the page to the 'clickable' (link, div, span, etc)
		String xpath = eventable.getIdentification().getValue();

		// The type of event to execute on the 'clickable' like onClick,
		// mouseOver, hover, etc
		EventType eventType = eventable.getEventType();

		// Try to find a 'better' / 'quicker' xpath
		String newXPath = new ElementResolver(eventable, getBrowser()).resolve();
		if (newXPath != null && !xpath.equals(newXPath)) {
			LOGGER.info("XPath changed from {} to {} relatedFrame: {}", xpath, newXPath,
					eventable.getRelatedFrame());
			eventToFire =
					new Eventable(new Identification(Identification.How.xpath, newXPath),
							eventType);
		}
		return eventToFire;
	}

	private boolean visitAnchorHrefIfPossible(Eventable eventable) {
		Element element = eventable.getElement();
		String href = element.getAttributeOrNull("href");
		if (href == null) {
			LOGGER.info("Anchor {} has no href and is invisble so it will be ignored", element);
		} else {
			LOGGER.info("Found an invisible link with href={}", href);
			try {
				URL url = UrlUtils.extractNewUrl(browser.getCurrentUrl(), href);
				browser.goToUrl(url);
				return true;
			} catch (MalformedURLException e) {
				LOGGER.info("Could not visit invisible illegal URL {}", e.getMessage());
			}
		}
		return false;
	}

	/**
	 * Enters the form data. First, the related input elements (if any) to the
	 * eventable are filled in and then it tries to fill in the remaining input
	 * elements.
	 * 
	 * @param eventable the eventable element.
	 */
	private void handleInputElements(Eventable eventable) {
		List<FormInput> formInputs = eventable.getRelatedFormInputs();

		for (FormInput formInput : formHandler.getFormInputs()) {
			if (!formInputs.contains(formInput)) {
				formInputs.add(formInput);
			}
		}
		eventable.setRelatedFormInputs(formInputs);
		formHandler.handleFormElements(formInputs);
	}

	/**
	 * Reload the browser following the {@link #backTrackPath} to the given
	 * currentEvent.
	 * 
	 * @throws CrawljaxException if the {@link Eventable#getTargetStateVertex()}
	 *            encounters an error.
	 */
	private void goBackExact() throws CrawljaxException {
		StateVertex curState = controller.getSession().getInitialState();

		for (Eventable clickable : backTrackPath) {

			if (!controller.getElementChecker().checkCrawlCondition(getBrowser())) {
				return;
			}

			LOGGER.info("Backtracking by executing {} on element: {}", clickable.getEventType(),
					clickable);

			this.getStateMachine().changeState(clickable.getTargetStateVertex());

			curState = clickable.getTargetStateVertex();

			controller.getSession().addEventableToCrawlPath(clickable);

			this.handleInputElements(clickable);

			if (this.fireEvent(clickable)) {

				depth++;

				/*
				 * Run the onRevisitStateValidator(s)
				 */
				CrawljaxPluginsUtil.runOnRevisitStatePlugins(this.controller.getSession(),
						curState);
			}

			if (!controller.getElementChecker().checkCrawlCondition(getBrowser())) {
				return;
			}
		}
	}

	/**
	 * @param eventable the element to execute an action on.
	 * @return the result of the click operation
	 * @throws CrawljaxException an exception.
	 */
	private ClickResult clickTag(final Eventable eventable) throws CrawljaxException {
		// load input element values
		this.handleInputElements(eventable);

		// support for meta refresh tags
		if (eventable.getElement().getTag().toLowerCase().equals("meta")) {
			Pattern p = Pattern.compile("(\\d+);\\s+URL=(.*)");
			for (Entry<String, String> e : eventable.getElement().getAttributes().entrySet()) {
				Matcher m = p.matcher(e.getValue());
				if (m.find()) {
					if (LOGGER.isDebugEnabled()) {
						LOGGER.debug("URL: {}", m.group(2));
					}
					try {
						// seconds*1000=ms
						Thread.sleep(Integer.parseInt(m.group(1)) * 1000);
					} catch (Exception ex) {
						LOGGER.error(ex.getLocalizedMessage(), ex);
					}
				}
			}
		}

		LOGGER.debug("Executing {} on element: {}; State: {}", eventable.getEventType(),
				eventable, this.getStateMachine().getCurrentState().getName());
		if (this.fireEvent(eventable)) {
			StateVertex newState =
					new StateVertex(getBrowser().getCurrentUrl(), controller.getSession()
							.getStateFlowGraph().getNewStateName(), getBrowser().getDom(),
							this.controller.getStrippedDom(getBrowser()));

			if (domChanged(eventable, newState)) {

				controller.getSession().addEventableToCrawlPath(eventable);
				if (this.getStateMachine().updateAndCheckIfClone(eventable, newState, this.getBrowser(),
						this.controller.getSession())) {

					// Change is no clone
					CrawljaxPluginsUtil.runGuidedCrawlingPlugins(controller, controller
							.getSession(), controller.getSession().getCurrentCrawlPath(), this
							.getStateMachine());

					return ClickResult.newState;
				} else {
					// Dom changed; Clone
					return ClickResult.cloneDetected;
				}
			}
		}
		// Event not fired or, Dom not changed
		return ClickResult.domUnChanged;
	}

	private boolean domChanged(final Eventable eventable, StateVertex newState) {
		return CrawljaxPluginsUtil.runDomChangeNotifierPlugins(this.getStateMachine()
				.getCurrentState(), eventable, newState, getBrowser());
	}

	/**
	 * Return the Exacteventpath.
	 * 
	 * @return the exacteventpath
	 * @deprecated use {@link CrawlSession#getCurrentCrawlPath()}
	 */
	@Deprecated
	public final List<Eventable> getExacteventpath() {
		return controller.getSession().getCurrentCrawlPath();
	}

	/**
	 * Have we reached the depth limit?
	 * 
	 * @param depth the current depth. Added as argument so this call can be
	 *           moved out if desired.
	 * @return true if the limit has been reached
	 */
	private boolean depthLimitReached(int depth) {

		if (this.depth >= configurationReader.getCrawlSpecificationReader().getDepth()
				&& configurationReader.getCrawlSpecificationReader().getDepth() != 0) {
			LOGGER.info("DEPTH " + depth + " reached returning from rec call. Given depth: "
					+ configurationReader.getCrawlSpecificationReader().getDepth());
			return true;
		} else {
			return false;
		}
	}

	private void spawnThreads(StateVertex state) {
		Crawler c = null;
		do {
			if (c != null) {
				this.crawlQueueManager.addWorkToQueue(c);
			}
			c =
					new Crawler(this.controller, controller.getSession().getCurrentCrawlPath()
							.immutableCopy(true));
		} while (state.registerCrawler(c));
	}

	private ClickResult crawlAction(CandidateCrawlAction action) throws CrawljaxException {
		CandidateElement candidateElement = action.getCandidateElement();
		EventType eventType = action.getEventType();

		StateVertex orrigionalState = this.getStateMachine().getCurrentState();

		if (candidateElement.allConditionsSatisfied(getBrowser())) {
			ClickResult clickResult = clickTag(new Eventable(candidateElement, eventType));
			switch (clickResult) {
				case cloneDetected:
					fired = false;
					// We are in the clone state so we continue with the cloned
					// version to search
					// for work.
					this.controller.getSession().branchCrawlPath();
					spawnThreads(orrigionalState);
					break;
				case newState:
					fired = true;
					// Recurse because new state found
					spawnThreads(orrigionalState);
					break;
				case domUnChanged:
					// Dom not updated, continue with the next
					break;
				default:
					break;
			}
			return clickResult;
		} else {

			LOGGER.info("Conditions not satisfied for element: " + candidateElement + "; State: "
					+ this.getStateMachine().getCurrentState().getName());
		}
		return ClickResult.domUnChanged;
	}

	/**
	 * Crawl through the clickables.
	 * 
	 * @throws CrawljaxException if an exception is thrown.
	 */
	private boolean crawl() throws CrawljaxException {
		if (depthLimitReached(depth)) {
			return true;
		}

		if (!shouldContinueCrawling()) {
			return false;
		}

		// Store the currentState to be able to 'back-track' later.
		StateVertex orrigionalState = this.getStateMachine().getCurrentState();

		if (orrigionalState.searchForCandidateElements(candidateExtractor, configurationReader
				.getTagElements(), configurationReader.getExcludeTagElements(),
				configurationReader.getCrawlSpecificationReader().getClickOnce())) {
			// Only execute the preStateCrawlingPlugins when it's the first time
			LOGGER.info("Starting preStateCrawlingPlugins...");
			List<CandidateElement> candidateElements =
					orrigionalState.getUnprocessedCandidateElements();
			CrawljaxPluginsUtil.runPreStateCrawlingPlugins(controller.getSession(),
					candidateElements);
			// update crawlActions
			orrigionalState.filterCandidateActions(candidateElements);
		}

		CandidateCrawlAction action =
				orrigionalState.pollCandidateCrawlAction(this, crawlQueueManager);
		while (action != null) {
			if (depthLimitReached(depth)) {
				return true;
			}

			if (!shouldContinueCrawling()) {
				return false;
			}
			ClickResult result = this.crawlAction(action);
			orrigionalState.finishedWorking(this, action);
			switch (result) {
				case newState:
					return newStateDetected(orrigionalState);
				case cloneDetected:
					return true;
				default:
					break;
			}
			action = orrigionalState.pollCandidateCrawlAction(this, crawlQueueManager);
		}
		return true;
	}

	/**
	 * A new state has been found!
	 * 
	 * @param orrigionalState the current state
	 * @return true if crawling must continue false otherwise.
	 * @throws CrawljaxException
	 */
	private boolean newStateDetected(StateVertex orrigionalState) throws CrawljaxException {

		/**
		 * An event has been fired so we are one level deeper
		 */
		depth++;
		LOGGER.info("RECURSIVE Call crawl; Current DEPTH= " + depth);
		if (!this.crawl()) {
			// Crawling has stopped
			controller.terminate(false);
			return false;
		}
		this.getStateMachine().changeState(orrigionalState);
		return true;
	}

	/**
	 * Initialize the Crawler, retrieve a Browser and go to the initial URL when
	 * no browser was present. rewind the state machine and goBack to the state
	 * if there is exactEventPath is specified.
	 * 
	 * @throws InterruptedException when the request for a browser is
	 *            interrupted.
	 */
	public void init() throws InterruptedException {
		// Start a new CrawlPath for this Crawler
		controller.getSession().startNewPath();

		this.browser = this.getBrowser();
		if (this.browser == null) {
			/**
			 * As the browser is null, request one and got to the initial URL, if
			 * the browser is Already set the browser will be in the initial URL.
			 */
			this.browser = controller.getBrowserPool().requestBrowser();
			LOGGER.info("Reloading page for navigating back");
			this.goToInitialURL();
		}
		// TODO Stefan ideally this should be placed in the constructor
		this.formHandler =
				new FormHandler(getBrowser(), configurationReader.getInputSpecification(),
						configurationReader.getCrawlSpecificationReader().getRandomInputInForms());

		this.candidateExtractor =
				new CandidateElementExtractor(controller.getElementChecker(), this.getBrowser(),
						formHandler, configurationReader);
		/**
		 * go back into the previous state.
		 */
		try {
			this.goBackExact();
		} catch (CrawljaxException e) {
			LOGGER.error("Failed to backtrack", e);
		}
	}

	/**
	 * Terminate and clean up this Crawler, release the acquired browser. Notice
	 * that other Crawlers might still be active. So this function does NOT
	 * shutdown all Crawlers active that should be done with
	 * {@link CrawlerExecutor#shutdown()}
	 */
	public void shutdown() {
		controller.getBrowserPool().freeBrowser(this.getBrowser());
	}

	/**
	 * The main function stated by the ExecutorService. Crawlers add themselves
	 * to the list by calling {@link CrawlQueueManager#addWorkToQueue(Crawler)}.
	 * When the ExecutorService finds a free thread this method is called and
	 * when this method ends the Thread is released again and a new Thread is
	 * started
	 * 
	 * @see java.util.concurrent.Executors#newFixedThreadPool(int)
	 * @see java.util.concurrent.ExecutorService
	 */
	@Override
	public void run() {
		if (!shouldContinueCrawling()) {
			// Constrains are not met at start of this Crawler, so stop immediately
			return;
		}
		if (backTrackPath.last() != null) {
			try {
				if (!backTrackPath.last().getTargetStateVertex().startWorking(this)) {
					return;
				}
			} catch (CrawljaxException e) {
				LOGGER.error("Received Crawljax exception", e);
			}
		}

		try {
			/**
			 * Init the Crawler
			 */
			try {
				this.init();
			} catch (InterruptedException e) {
				if (this.getBrowser() == null) {
					return;
				}
			}

			/**
			 * Hand over the main crawling
			 */
			if (!this.crawl()) {
				controller.terminate(false);
			}

			/**
			 * Crawling is done; so the crawlPath of the current branch is known
			 */
			if (!fired) {
				controller.getSession().removeCrawlPath();
			}
		} catch (BrowserConnectionException e) {
			// The connection of the browser has gone down, most of the times it
			// means that the
			// browser process has crashed.
			LOGGER.error("Crawler failed because the used browser died during Crawling",
					new CrawlPathToException("Crawler failed due to browser crash", controller
							.getSession().getCurrentCrawlPath(), e));
			// removeBrowser will throw a RuntimeException if the current browser
			// is the last
			// browser in the pool.
			this.controller.getBrowserPool().removeBrowser(this.getBrowser(),
					this.controller.getCrawlQueueManager());
			return;
		} catch (CrawljaxException e) {
			LOGGER.error("Crawl failed!", e);
		}
		/**
		 * At last failure or non shutdown the Crawler.
		 */
		this.shutdown();
	}

	/**
	 * Return the browser used in this Crawler Thread.
	 * 
	 * @return the browser used in this Crawler Thread
	 */
	public EmbeddedBrowser getBrowser() {
		return browser;
	}

	@Override
	public String toString() {
		return this.name;
	}

	/**
	 * @return the state machine.
	 */
	public StateMachine getStateMachine() {
		return stateMachine;
	}

<<<<<<< HEAD
	private boolean shouldContinueCrawling() {
		long timePassed = System.currentTimeMillis() - controller.getSession().getStartTime();
		long maxCrawlTime = configurationReader.getCrawlSpecificationReader().getMaximumRunTime();
		if (maxCrawlTime != 0 & timePassed > maxCrawlTime) {
			LOGGER.info("Max time {} seconds passed!",
			        TimeUnit.MILLISECONDS.toSeconds(maxCrawlTime));
=======
	/**
	 * Checks the state and time constraints. This function is nearly
	 * Thread-safe.
	 * 
	 * @return true if all conditions are met.
	 */
	private boolean checkConstraints() {
		long timePassed = System.currentTimeMillis() - controller.getSession().getStartTime();
		long maxCrawlTime = configurationReader.getCrawlSpecificationReader().getMaximumRunTime();
		if ((maxCrawlTime != 0) && (timePassed > maxCrawlTime)) {

			LOGGER.info("Max time " + TimeUnit.MILLISECONDS.toSeconds(maxCrawlTime)
					+ " seconds passed!");
>>>>>>> 935c2b66
			/* stop crawling */
			return false;
		}
		StateFlowGraph graph = controller.getSession().getStateFlowGraph();
		int maxNumberOfStates =
				configurationReader.getCrawlSpecificationReader().getMaxNumberOfStates();
		if ((maxNumberOfStates != 0) && (graph.getAllStates().size() >= maxNumberOfStates)) {
			LOGGER.info("Max number of states " + maxNumberOfStates + " reached!");
			/* stop crawling */
			return false;
		}
		/* continue crawling */
		return true;
	}

}<|MERGE_RESOLUTION|>--- conflicted
+++ resolved
@@ -680,40 +680,21 @@
 		return stateMachine;
 	}
 
-<<<<<<< HEAD
 	private boolean shouldContinueCrawling() {
 		long timePassed = System.currentTimeMillis() - controller.getSession().getStartTime();
 		long maxCrawlTime = configurationReader.getCrawlSpecificationReader().getMaximumRunTime();
-		if (maxCrawlTime != 0 & timePassed > maxCrawlTime) {
-			LOGGER.info("Max time {} seconds passed!",
-			        TimeUnit.MILLISECONDS.toSeconds(maxCrawlTime));
-=======
-	/**
-	 * Checks the state and time constraints. This function is nearly
-	 * Thread-safe.
-	 * 
-	 * @return true if all conditions are met.
-	 */
-	private boolean checkConstraints() {
-		long timePassed = System.currentTimeMillis() - controller.getSession().getStartTime();
-		long maxCrawlTime = configurationReader.getCrawlSpecificationReader().getMaximumRunTime();
-		if ((maxCrawlTime != 0) && (timePassed > maxCrawlTime)) {
-
+		if (maxCrawlTime != 0 && timePassed > maxCrawlTime) {
 			LOGGER.info("Max time " + TimeUnit.MILLISECONDS.toSeconds(maxCrawlTime)
 					+ " seconds passed!");
->>>>>>> 935c2b66
-			/* stop crawling */
 			return false;
 		}
 		StateFlowGraph graph = controller.getSession().getStateFlowGraph();
 		int maxNumberOfStates =
 				configurationReader.getCrawlSpecificationReader().getMaxNumberOfStates();
 		if ((maxNumberOfStates != 0) && (graph.getAllStates().size() >= maxNumberOfStates)) {
-			LOGGER.info("Max number of states " + maxNumberOfStates + " reached!");
-			/* stop crawling */
+			LOGGER.info("Max number of states {} reached!", maxNumberOfStates);
 			return false;
-		}
-		/* continue crawling */
+		}		
 		return true;
 	}
 
