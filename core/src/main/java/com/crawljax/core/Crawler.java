package com.crawljax.core;

import java.net.MalformedURLException;
import java.net.URL;
import java.util.List;
import java.util.Map.Entry;
import java.util.concurrent.CopyOnWriteArrayList;
import java.util.concurrent.TimeUnit;
import java.util.concurrent.atomic.AtomicInteger;
import java.util.regex.Matcher;
import java.util.regex.Pattern;

import org.openqa.selenium.ElementNotVisibleException;
import org.openqa.selenium.NoSuchElementException;
import org.slf4j.Logger;
import org.slf4j.LoggerFactory;

import com.crawljax.browser.EmbeddedBrowser;
import com.crawljax.core.configuration.CrawljaxConfiguration;
import com.crawljax.core.exception.BrowserConnectionException;
import com.crawljax.core.exception.CrawlPathToException;
import com.crawljax.core.plugin.OnUrlLoadPlugin;
import com.crawljax.core.plugin.Plugins;
import com.crawljax.core.state.CrawlPath;
import com.crawljax.core.state.Element;
import com.crawljax.core.state.Eventable;
import com.crawljax.core.state.Eventable.EventType;
import com.crawljax.core.state.Identification;
import com.crawljax.core.state.StateFlowGraph;
import com.crawljax.core.state.StateMachine;
import com.crawljax.core.state.StateVertex;
import com.crawljax.forms.FormHandler;
import com.crawljax.forms.FormInput;
import com.crawljax.util.ElementResolver;
import com.crawljax.util.UrlUtils;

/**
 * Class that performs crawl actions. It is designed to run inside a Thread.
 */
public class Crawler implements Runnable {

	private static final Logger LOG = LoggerFactory.getLogger(Crawler.class);

	/**
	 * Enum for describing what has happened after a {@link Crawler#clickTag(Eventable)} has been
	 * performed.
	 * 
	 * @see Crawler#clickTag(Eventable)
	 */
	private static enum ClickResult {
		CLONE_DETECTED, NEW_STATE, DOM_UNCHANGED, LEFT_DOMAIN
	}

	/**
	 * The central DataController. This is a multiple to 1 relation Every Thread shares an instance
	 * of the same controller! All operations / fields used in the controller should be checked for
	 * thread safety.
	 */
	private final CrawljaxController controller;

	/**
	 * Depth register.
	 */
	private final AtomicInteger depth = new AtomicInteger();

	/**
	 * The path followed from the index to the current state.
	 */
	private final CrawlPath backTrackPath;

	/**
	 * The utility which is used to extract the candidate clickables.
	 */
	private CandidateElementExtractor candidateExtractor;

	/**
	 * The name of this Crawler when not default (automatic) this will be added to the Thread name
	 * in the thread as (name). In the {@link CrawlerExecutor#beforeExecute(Thread, Runnable)} the
	 * name is retrieved using the {@link #toString()} function.
	 * 
	 * @see Crawler#toString()
	 * @see CrawlerExecutor#beforeExecute(Thread, Runnable)
	 */
	private final String name;

	/**
	 * The sateMachine for this Crawler, keeping track of the path crawled by this Crawler.
	 */
	private final StateMachine stateMachine;

	private final CrawljaxConfiguration config;

	/**
	 * The object to places calls to add new Crawlers or to remove one.
	 */
	private final CrawlQueueManager crawlQueueManager;

	private final Plugins plugins;

	private FormHandler formHandler;

	private boolean fired = false;

	/**
	 * The main browser window 1 to 1 relation; Every Thread will get on browser assigned in the run
	 * function.
	 */
	private EmbeddedBrowser browser;

	/**
	 * @param mother
	 *            the main CrawljaxController
	 * @param exactEventPath
	 *            the event path up till this moment.
	 * @param name
	 *            a name for this crawler (default is empty).
	 */
	public Crawler(CrawljaxController mother, List<Eventable> exactEventPath, String name) {
		this(mother, new CrawlPath(exactEventPath), name);
	}

	/**
	 * Private Crawler constructor for a 'reload' crawler. Only used internally.
	 * 
	 * @param mother
	 *            the main CrawljaxController
	 * @param returnPath
	 *            the path used to return to the last state, this can be a empty list
	 */
	protected Crawler(CrawljaxController mother, CrawlPath returnPath, String name) {
		this.backTrackPath = returnPath;
		this.name = name;
		this.controller = mother;
		this.config = controller.getConfiguration();
		this.plugins = config.getPlugins();
		this.crawlQueueManager = mother.getCrawlQueueManager();
		if (controller.getSession() != null) {
			this.stateMachine =
			        new StateMachine(controller.getSession().getStateFlowGraph(), controller
			                .getSession().getInitialState(), controller.getInvariantList(),
			                plugins);
		} else {
			/*
			 * Reset the state machine to null, because there is no session where to load the
			 * stateFlowGraph from.
			 */
			this.stateMachine = null;
		}
	}

	/**
	 * The main function stated by the ExecutorService. Crawlers add themselves to the list by
	 * calling {@link CrawlQueueManager#addWorkToQueue(Crawler)}. When the ExecutorService finds a
	 * free thread this method is called and when this method ends the Thread is released again and
	 * a new Thread is started
	 * 
	 * @see java.util.concurrent.Executors#newFixedThreadPool(int)
	 * @see java.util.concurrent.ExecutorService
	 */
	@Override
	public void run() {
		if (!shouldContinueCrawling()) {
			return;
		}

		try {
			if (backTrackPath.last() != null
			        && !backTrackPath.last().getTargetStateVertex().startWorking(this)) {
				LOG.warn("Could not register crawler. Quitting");
				return;
			}

			try {
				this.init();
			} catch (InterruptedException e) {
				LOG.debug("Could not fetch a browser from the pool");
				return;
			}

			// Hand over the main crawling
			if (!this.crawl()) {
				controller.terminate(false);
			}

			// Crawling is done; so the crawlPath of the current branch is known
			if (!fired) {
				controller.getSession().removeCrawlPath();
			}
		} catch (BrowserConnectionException e) {
			// The connection of the browser has gone down, most of the times it
			// means that the browser process has crashed.
			LOG.error("Crawler failed because the used browser died during Crawling",
			        new CrawlPathToException("Crawler failed due to browser crash", controller
			                .getSession().getCurrentCrawlPath(), e));
			// removeBrowser will throw a RuntimeException if the current browser
			// is the last
			// browser in the pool.
			this.controller.getBrowserPool().removeBrowser(this.getBrowser(),
			        this.controller.getCrawlQueueManager());
			return;
		} catch (CrawljaxException e) {
			LOG.error("Crawl failed!", e);
		}
		/**
		 * At last failure or non shutdown the Crawler.
		 */
		this.shutdown();
	}

	/**
	 * Initialize the Crawler, retrieve a Browser and go to the initial URL when no browser was
	 * present. rewind the state machine and goBack to the state if there is exactEventPath is
	 * specified.
	 * 
	 * @throws InterruptedException
	 *             when the request for a browser is interrupted.
	 */
	public void init() throws InterruptedException {
		// Start a new CrawlPath for this Crawler
		controller.getSession().startNewPath();

		this.browser = this.getBrowser();
		if (this.browser == null) {
			/**
			 * As the browser is null, request one and got to the initial URL, if the browser is
			 * Already set the browser will be in the initial URL.
			 */
			this.browser = controller.getBrowserPool().requestBrowser();
			LOG.info("Reloading page for navigating back");
			this.goToInitialURL(true);
		}
		// TODO Stefan ideally this should be placed in the constructor
		this.formHandler =
		        new FormHandler(getBrowser(), config.getCrawlRules().getInputSpecification(),
		                config.getCrawlRules().isRandomInputInForms());

		this.candidateExtractor =
		        new CandidateElementExtractor(controller.getElementChecker(), this.getBrowser(),
		                formHandler, config);
		/**
		 * go back into the previous state.
		 */
		try {
			this.goBackExact(backTrackPath);
		} catch (CrawljaxException e) {
			LOG.error("Failed to backtrack", e);
		}
	}

	/**
	 * Brings the browser to the initial state.
	 * 
	 * @param runPlugins
	 *            To run the {@link OnUrlLoadPlugin} plugins.
	 */
	public void goToInitialURL(boolean runPlugins) {
		LOG.info("Loading Page {}", config.getUrl());
		getBrowser().goToUrl(config.getUrl());
		controller.doBrowserWait(getBrowser());
		if (runPlugins) {
			plugins.runOnUrlLoadPlugins(getBrowser());
		}
	}

	/**
	 * Reload the browser following the {@link #backTrackPath} to the given currentEvent.
	 * 
	 * @param b
	 * @param backTrackPath2
	 * @throws CrawljaxException
	 *             if the {@link Eventable#getTargetStateVertex()} encounters an error.
	 */
	private void goBackExact(CrawlPath path) throws CrawljaxException {
		StateVertex curState = controller.getSession().getInitialState();

		for (Eventable clickable : path) {

			if (!controller.getElementChecker().checkCrawlCondition(getBrowser())) {
				return;
			}

			LOG.info("Backtracking by executing {} on element: {}", clickable.getEventType(),
			        clickable);

			this.getStateMachine().changeState(clickable.getTargetStateVertex());

			curState = clickable.getTargetStateVertex();

			controller.getSession().addEventableToCrawlPath(clickable);

			this.handleInputElements(clickable);

			if (this.fireEvent(clickable)) {

				int d = depth.incrementAndGet();
				LOG.debug("Crawl depth now {}", d);

				/*
				 * Run the onRevisitStateValidator(s)
				 */
				plugins.runOnRevisitStatePlugins(this.controller.getSession(), curState);
			}

			if (!controller.getElementChecker().checkCrawlCondition(getBrowser())) {
				return;
			}
		}
	}

	/**
	 * Try to fire a given event on the Browser.
	 * 
	 * @param eventable
	 *            the eventable to fire
	 * @return true iff the event is fired
	 */
	private boolean fireEvent(Eventable eventable) {
		Eventable eventToFire = eventable;
		if (eventable.getIdentification().getHow().toString().equals("xpath")
		        && eventable.getRelatedFrame().equals("")) {
			eventToFire = resolveByXpath(eventable, eventToFire);
		}
		boolean isFired = false;
		try {
			isFired = getBrowser().fireEvent(eventToFire);
		} catch (ElementNotVisibleException | NoSuchElementException e) {
			if (config.getCrawlRules().isCrawlHiddenAnchors() && eventToFire.getElement() != null
			        && "A".equals(eventToFire.getElement().getTag())) {
				isFired = visitAnchorHrefIfPossible(eventToFire);
			} else {
				LOG.debug("Ignoring invisble element {}", eventToFire.getElement());
			}
		}

		LOG.debug("Event fired={} for eventable {}", isFired, eventable);

		if (isFired) {

			/*
			 * Let the controller execute its specified wait operation on the browser thread safe.
			 */
			controller.doBrowserWait(getBrowser());

			getBrowser().closeOtherWindows();

			return true; // An event fired
		} else {
			/*
			 * Execute the OnFireEventFailedPlugins with the current crawlPath with the crawlPath
			 * removed 1 state to represent the path TO here.
			 */
			plugins.runOnFireEventFailedPlugins(eventable, controller.getSession()
			        .getCurrentCrawlPath().immutableCopy(true));
			return false; // no event fired
		}
	}

	private Eventable resolveByXpath(Eventable eventable, Eventable eventToFire) {
		// The path in the page to the 'clickable' (link, div, span, etc)
		String xpath = eventable.getIdentification().getValue();

		// The type of event to execute on the 'clickable' like onClick,
		// mouseOver, hover, etc
		EventType eventType = eventable.getEventType();

		// Try to find a 'better' / 'quicker' xpath
		String newXPath = new ElementResolver(eventable, getBrowser()).resolve();
		if (newXPath != null && !xpath.equals(newXPath)) {
			LOG.info("XPath changed from {} to {} relatedFrame: {}", xpath, newXPath,
			        eventable.getRelatedFrame());
			eventToFire =
			        new Eventable(new Identification(Identification.How.xpath, newXPath),
			                eventType);
		}
		return eventToFire;
	}

	private boolean visitAnchorHrefIfPossible(Eventable eventable) {
		Element element = eventable.getElement();
		String href = element.getAttributeOrNull("href");
		if (href == null) {
			LOG.info("Anchor {} has no href and is invisble so it will be ignored", element);
		} else {
			LOG.info("Found an invisible link with href={}", href);
			try {
				URL url = UrlUtils.extractNewUrl(getBrowser().getCurrentUrl(), href);
				getBrowser().goToUrl(url);
				return true;
			} catch (MalformedURLException e) {
				LOG.info("Could not visit invisible illegal URL {}", e.getMessage());
			}
		}
		return false;
	}

	/**
	 * Enters the form data. First, the related input elements (if any) to the eventable are filled
	 * in and then it tries to fill in the remaining input elements.
	 * 
	 * @param eventable
	 *            the eventable element.
	 */
	private void handleInputElements(Eventable eventable) {
		CopyOnWriteArrayList<FormInput> formInputs = eventable.getRelatedFormInputs();

		for (FormInput formInput : formHandler.getFormInputs()) {
			if (!formInputs.contains(formInput)) {
				formInputs.add(formInput);
			}
		}
		formHandler.handleFormElements(formInputs);
	}

	private boolean domChanged(final Eventable eventable, StateVertex newState) {
		return plugins.runDomChangeNotifierPlugins(this.getStateMachine().getCurrentState(),
		        eventable, newState, getBrowser());
	}

	private ClickResult crawlAction(CandidateCrawlAction action) throws CrawljaxException {
		CandidateElement candidateElement = action.getCandidateElement();
		EventType eventType = action.getEventType();

		if (candidateElement.allConditionsSatisfied(getBrowser())) {

			ClickResult clickResult = clickTag(new Eventable(candidateElement, eventType));

			return clickResult;
		} else {
			LOG.info("Conditions not satisfied for element: {}; State: {}", candidateElement,
			        this.getStateMachine().getCurrentState().getName());
			return ClickResult.DOM_UNCHANGED;
		}
	}

	/**
	 * @param eventable
	 *            the element to execute an action on.
	 * @return the result of the click operation
	 * @throws CrawljaxException
	 *             an exception.
	 */
	private ClickResult clickTag(final Eventable eventable) throws CrawljaxException {
		StateVertex orrigionalState = this.getStateMachine().getCurrentState();
		// load input element values
		handleInputElements(eventable);

		// support for meta refresh tags
		waitForRefreshTagIfAny(eventable);

		LOG.debug("Executing {} on element: {}; State: {}", eventable.getEventType(),
		        eventable, this.getStateMachine().getCurrentState().getName());
		if (fireEvent(eventable)) {
			return inspectPotentialNewStatus(eventable, orrigionalState);
		} else {
			return ClickResult.DOM_UNCHANGED;
		}
	}

	private void waitForRefreshTagIfAny(final Eventable eventable) {
		if (eventable.getElement().getTag().equalsIgnoreCase("meta")) {
			Pattern p = Pattern.compile("(\\d+);\\s+URL=(.*)");
			for (Entry<String, String> e : eventable.getElement().getAttributes().entrySet()) {
				Matcher m = p.matcher(e.getValue());
				long waitTime = parseWaitTimeOrReturnDefault(m);
				try {
					Thread.sleep(waitTime);
				} catch (InterruptedException ex) {
					LOG.info("Crawler timed out while waiting for page to reload");
				}
			}
		}
	}

	private long parseWaitTimeOrReturnDefault(Matcher m) {
		long waitTime = TimeUnit.SECONDS.toMillis(10);
		if (m.find()) {
			LOG.debug("URL: {}", m.group(2));
			try {
				waitTime = Integer.parseInt(m.group(1)) * 1000;
			} catch (NumberFormatException ex) {
				LOG.info("Could parse the amount of time to wait for a META tag refresh. Waiting 10 seconds...");
			}
		}
		return waitTime;
	}

	private ClickResult inspectPotentialNewStatus(final Eventable eventable,
	        StateVertex orrigionalState) {
		if (crawlerLeftDomain()) {
			LOG.debug("The browser left the domain");
			return ClickResult.LEFT_DOMAIN;
		}
		StateVertex newState =
		        new StateVertex(getBrowser().getCurrentUrl(), controller.getSession()
		                .getStateFlowGraph().getNewStateName(), getBrowser().getDom(),
		                this.controller.getStrippedDom(getBrowser()));
		if (domChanged(eventable, newState)) {
			controller.getSession().addEventableToCrawlPath(eventable);
			if (this.getStateMachine().updateAndCheckIfClone(eventable, newState,
			        this.getBrowser(), this.controller.getSession())) {
				fired = true;
				// Recurse because new state found
				spawnThreads(orrigionalState);
				return ClickResult.NEW_STATE;
			} else {
				fired = false;
				// We are in the clone state so we continue with the cloned
				// version to search for work.
				this.controller.getSession().branchCrawlPath();
				spawnThreads(orrigionalState);
				return ClickResult.CLONE_DETECTED;
			}
		} else {
			return ClickResult.DOM_UNCHANGED;
		}
	}

	private boolean crawlerLeftDomain() {
		return !getBrowser().getCurrentUrl().toLowerCase()
		        .contains(config.getUrl().getHost().toLowerCase());
	}

	private void spawnThreads(StateVertex state) {
		Crawler crawler = null;
		do {
			if (crawler != null) {
				this.crawlQueueManager.addWorkToQueue(crawler);
			}
			crawler = new Crawler(this.controller, controller.getSession().getCurrentCrawlPath()
			        .immutableCopy(true), "");
		} while (state.registerCrawler(crawler));
	}

	/**
	 * Crawl through the clickables.
	 * 
	 * @throws CrawljaxException
	 *             if an exception is thrown.
	 */
	private boolean crawl() throws CrawljaxException {
		if (depthLimitReached()) {
			return true;
		}

		if (!shouldContinueCrawling()) {
			return false;
		}

		// Store the currentState to be able to 'back-track' later.
		StateVertex originalState = this.getStateMachine().getCurrentState();

		if (originalState.searchForCandidateElements(candidateExtractor)) {
			// Only execute the preStateCrawlingPlugins when it's the first time
			LOG.info("Starting preStateCrawlingPlugins...");
			List<CandidateElement> candidateElements =
			        originalState.getUnprocessedCandidateElements();
			plugins.runPreStateCrawlingPlugins(controller.getSession(), candidateElements);
			// update crawlActions
			originalState.filterCandidateActions(candidateElements);
		}

		return crawlThroughActions(orrigionalState);
	}

	private boolean crawlThroughActions(StateVertex orrigionalState) {
		CandidateCrawlAction action =
		        originalState.pollCandidateCrawlAction(this, crawlQueueManager);
		while (action != null) {
			if (depthLimitReached()) {
				return true;
			}

			if (!shouldContinueCrawling()) {
				return false;
			}
			ClickResult result = this.crawlAction(action);
<<<<<<< HEAD
			orrigionalState.markAsFinished(this, action);
=======
			originalState.finishedWorking(this, action);
>>>>>>> b8cb6a2c
			switch (result) {
				case NEW_STATE:
					return newStateDetected(originalState);
				case CLONE_DETECTED:
					return true;
				case LEFT_DOMAIN:
					goBackOneState();
				default:
					break;
			}
			action = originalState.pollCandidateCrawlAction(this, crawlQueueManager);
		}
		return true;
	}

	private void goBackOneState() {
		LOG.debug("Going back one state");
		CrawlPath currentPath =
		        controller.getSession().getCurrentCrawlPath().immutableCopy(false);
		goToInitialURL(false);
		if (stateMachine != null) {
			stateMachine.rewind();
		}
		controller.getSession().startNewPath();
		goBackExact(currentPath);
	}

	/**
	 * Have we reached the depth limit?
	 * 
	 * @param depth
	 *            the current depth. Added as argument so this call can be moved out if desired.
	 * @return true if the limit has been reached
	 */
	private boolean depthLimitReached() {
		int maxDepth = config.getMaximumDepth();
		if (this.depth.get() >= maxDepth && maxDepth != 0) {
			LOG.info("DEPTH {} reached returning from rec call. Given depth: {}", maxDepth,
			        depth);
			return true;
		} else {
			return false;
		}
	}

	/**
	 * A new state has been found!
	 * 
	 * @param orrigionalState
	 *            the current state
	 * @return true if crawling must continue false otherwise.
	 * @throws CrawljaxException
	 */
	private boolean newStateDetected(StateVertex orrigionalState) throws CrawljaxException {

		// An event has been fired so we are one level deeper
		int d = depth.incrementAndGet();
		LOG.info("RECURSIVE Call crawl; Current DEPTH= {}", d);
		if (!this.crawl()) {
			// Crawling has stopped
			controller.terminate(false);
			return false;
		}
		this.getStateMachine().changeState(orrigionalState);
		return true;
	}

	/**
	 * Terminate and clean up this Crawler, release the acquired browser. Notice that other Crawlers
	 * might still be active. So this function does NOT shutdown all Crawlers active that should be
	 * done with {@link CrawlerExecutor#shutdown()}
	 */
	public void shutdown() {
		controller.getBrowserPool().freeBrowser(this.getBrowser());
	}

	/**
	 * Return the browser used in this Crawler Thread.
	 * 
	 * @return the browser used in this Crawler Thread
	 */
	public EmbeddedBrowser getBrowser() {
		return browser;
	}

	@Override
	public String toString() {
		return this.name;
	}

	/**
	 * @return the state machine.
	 */
	public StateMachine getStateMachine() {
		return stateMachine;
	}

	private boolean shouldContinueCrawling() {
		return !maximumCrawlTimePassed() && !maximumStatesReached();
	}

	private boolean maximumCrawlTimePassed() {
		long timePassed = System.currentTimeMillis() - controller.getSession().getStartTime();
		long maxCrawlTime = config.getMaximumRuntime();
		if (maxCrawlTime != 0 && timePassed > maxCrawlTime) {
			LOG.info("Max time {} seconds passed!",
			        TimeUnit.MILLISECONDS.toSeconds(maxCrawlTime));
			return true;
		} else {
			return false;
		}
	}

	private boolean maximumStatesReached() {
		StateFlowGraph graph = controller.getSession().getStateFlowGraph();
		int maxNumberOfStates = config.getMaximumStates();
		if ((maxNumberOfStates != 0) && (graph.getNumberOfStates() >= maxNumberOfStates)) {
			LOG.info("Max number of states {} reached!", maxNumberOfStates);
			return true;
		} else {
			return false;
		}
	}

}<|MERGE_RESOLUTION|>--- conflicted
+++ resolved
@@ -559,10 +559,10 @@
 			originalState.filterCandidateActions(candidateElements);
 		}
 
-		return crawlThroughActions(orrigionalState);
-	}
-
-	private boolean crawlThroughActions(StateVertex orrigionalState) {
+		return crawlThroughActions(originalState);
+	}
+
+	private boolean crawlThroughActions(StateVertex originalState) {
 		CandidateCrawlAction action =
 		        originalState.pollCandidateCrawlAction(this, crawlQueueManager);
 		while (action != null) {
@@ -574,11 +574,8 @@
 				return false;
 			}
 			ClickResult result = this.crawlAction(action);
-<<<<<<< HEAD
-			orrigionalState.markAsFinished(this, action);
-=======
-			originalState.finishedWorking(this, action);
->>>>>>> b8cb6a2c
+			originalState.markAsFinished(this, action);
+
 			switch (result) {
 				case NEW_STATE:
 					return newStateDetected(originalState);
