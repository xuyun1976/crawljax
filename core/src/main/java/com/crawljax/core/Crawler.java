package com.crawljax.core;

import java.net.MalformedURLException;
import java.net.URL;
import java.util.List;
import java.util.Map.Entry;
import java.util.concurrent.TimeUnit;
import java.util.concurrent.atomic.AtomicInteger;
import java.util.regex.Matcher;
import java.util.regex.Pattern;

import org.openqa.selenium.ElementNotVisibleException;
import org.openqa.selenium.NoSuchElementException;
import org.slf4j.Logger;
import org.slf4j.LoggerFactory;

import com.crawljax.browser.EmbeddedBrowser;
import com.crawljax.core.configuration.CrawljaxConfiguration;
import com.crawljax.core.exception.BrowserConnectionException;
import com.crawljax.core.exception.CrawlPathToException;
import com.crawljax.core.plugin.Plugins;
import com.crawljax.core.state.CrawlPath;
import com.crawljax.core.state.Element;
import com.crawljax.core.state.Eventable;
import com.crawljax.core.state.Eventable.EventType;
import com.crawljax.core.state.Identification;
import com.crawljax.core.state.StateFlowGraph;
import com.crawljax.core.state.StateMachine;
import com.crawljax.core.state.StateVertex;
import com.crawljax.forms.FormHandler;
import com.crawljax.forms.FormInput;
import com.crawljax.util.ElementResolver;
import com.crawljax.util.UrlUtils;

/**
 * Class that performs crawl actions. It is designed to run inside a Thread.
 * 
 * @see #run()
 */
public class Crawler implements Runnable {

	private static final Logger LOG = LoggerFactory.getLogger(Crawler.class.getName());

	/**
	 * The main browser window 1 to 1 relation; Every Thread will get on browser assigned in the run
	 * function.
	 */
	private EmbeddedBrowser browser;

	/**
	 * The central DataController. This is a multiple to 1 relation Every Thread shares an instance
	 * of the same controller! All operations / fields used in the controller should be checked for
	 * thread safety.
	 */
	private final CrawljaxController controller;

	/**
	 * Depth register.
	 */
	private AtomicInteger depth = new AtomicInteger();

	/**
	 * The path followed from the index to the current state.
	 */
	private final CrawlPath backTrackPath;

	/**
	 * The utility which is used to extract the candidate clickables.
	 */
	private CandidateElementExtractor candidateExtractor;

	private boolean fired = false;

	/**
	 * The name of this Crawler when not default (automatic) this will be added to the Thread name
	 * in the thread as (name). In the {@link CrawlerExecutor#beforeExecute(Thread, Runnable)} the
	 * name is retrieved using the {@link #toString()} function.
	 * 
	 * @see Crawler#toString()
	 * @see CrawlerExecutor#beforeExecute(Thread, Runnable)
	 */
	private String name = "";

	/**
	 * The sateMachine for this Crawler, keeping track of the path crawled by this Crawler.
	 */
	private final StateMachine stateMachine;

	private final CrawljaxConfiguration config;

	private FormHandler formHandler;

	/**
	 * The object to places calls to add new Crawlers or to remove one.
	 */
	private final CrawlQueueManager crawlQueueManager;

	private final Plugins plugins;

	/**
	 * Enum for describing what has happened after a {@link Crawler#clickTag(Eventable)} has been
	 * performed.
	 * 
	 * @see Crawler#clickTag(Eventable)
	 */
	private enum ClickResult {
		CLONE_DETECTED, NEW_STATE, DOM_UNCHANGED
	}

	/**
	 * @param mother
	 *            the main CrawljaxController
	 * @param exactEventPath
	 *            the event path up till this moment.
	 * @param name
	 *            a name for this crawler (default is empty).
	 */
	public Crawler(CrawljaxController mother, List<Eventable> exactEventPath, String name,
	        Plugins plugins) {
		this(mother, new CrawlPath(exactEventPath), plugins);
		this.name = name;
	}

	//
	// /**
	// * Private Crawler constructor for a 'reload' crawler. Only used internally.
	// *
	// * @param mother
	// * the main CrawljaxController
	// * @param returnPath
	// * the path used to return to the last state, this can be a empty list
	// * @deprecated better to use {@link #Crawler(CrawljaxController, CrawlPath)}
	// */
	// @Deprecated
	// protected Crawler(CrawljaxController mother, List<Eventable> returnPath) {
	// this(mother, new CrawlPath(returnPath));
	// }

	/**
	 * Private Crawler constructor for a 'reload' crawler. Only used internally.
	 * 
	 * @param mother
	 *            the main CrawljaxController
	 * @param returnPath
	 *            the path used to return to the last state, this can be a empty list
	 */
	protected Crawler(CrawljaxController mother, CrawlPath returnPath, Plugins plugins) {
		this.backTrackPath = returnPath;
		this.controller = mother;
		this.plugins = plugins;
		this.config = controller.getConfiguration();
		this.crawlQueueManager = mother.getCrawlQueueManager();
		if (controller.getSession() != null) {
			this.stateMachine =
			        new StateMachine(controller.getSession().getStateFlowGraph(), controller
			                .getSession().getInitialState(), controller.getInvariantList(),
			                plugins);
		} else {
			/*
			 * Reset the state machine to null, because there is no session where to load the
			 * stateFlowGraph from.
			 */
			this.stateMachine = null;
		}
	}

	/**
	 * Brings the browser to the initial state.
	 */
	public void goToInitialURL() {
<<<<<<< HEAD
		LOG.info("Loading Page {}", configurationReader.getUrl());
		getBrowser().goToUrl(configurationReader.getUrl());
=======
		LOGGER.info("Loading Page {}", config.getUrl());
		getBrowser().goToUrl(config.getUrl());
>>>>>>> 6cb21d20
		controller.doBrowserWait(getBrowser());
		plugins.runOnUrlLoadPlugins(getBrowser());
	}

	/**
	 * Try to fire a given event on the Browser.
	 * 
	 * @param eventable
	 *            the eventable to fire
	 * @return true iff the event is fired
	 */
	private boolean fireEvent(Eventable eventable) {
		Eventable eventToFire = eventable;
		if (eventable.getIdentification().getHow().toString().equals("xpath")
		        && eventable.getRelatedFrame().equals("")) {
			eventToFire = resolveByXpath(eventable, eventToFire);
		}
		boolean fired = false;
		try {
			fired = getBrowser().fireEvent(eventToFire);
		} catch (ElementNotVisibleException | NoSuchElementException e) {
			if (config.getCrawlRules().isCrawlHiddenAnchors() && eventToFire.getElement() != null
			        && "A".equals(eventToFire.getElement().getTag())) {
				fired = visitAnchorHrefIfPossible(eventToFire);
			} else {
				LOG.debug("Ignoring invisble element {}", eventToFire.getElement());
			}
		}

		LOGGER.debug("Event fired={} for eventable {}", fired, eventable);

		if (fired) {

			/*
			 * Let the controller execute its specified wait operation on the browser thread safe.
			 */
			controller.doBrowserWait(getBrowser());

			getBrowser().closeOtherWindows();

			return true; // An event fired
		} else {
			/*
			 * Execute the OnFireEventFailedPlugins with the current crawlPath with the crawlPath
			 * removed 1 state to represent the path TO here.
			 */
			plugins.runOnFireEventFailedPlugins(eventable, controller.getSession()
			        .getCurrentCrawlPath().immutableCopy(true));
			return false; // no event fired
		}
	}

	private Eventable resolveByXpath(Eventable eventable, Eventable eventToFire) {
		// The path in the page to the 'clickable' (link, div, span, etc)
		String xpath = eventable.getIdentification().getValue();

		// The type of event to execute on the 'clickable' like onClick,
		// mouseOver, hover, etc
		EventType eventType = eventable.getEventType();

		// Try to find a 'better' / 'quicker' xpath
		String newXPath = new ElementResolver(eventable, getBrowser()).resolve();
		if (newXPath != null && !xpath.equals(newXPath)) {
			LOG.info("XPath changed from {} to {} relatedFrame: {}", xpath, newXPath,
			        eventable.getRelatedFrame());
			eventToFire =
			        new Eventable(new Identification(Identification.How.xpath, newXPath),
			                eventType);
		}
		return eventToFire;
	}

	private boolean visitAnchorHrefIfPossible(Eventable eventable) {
		Element element = eventable.getElement();
		String href = element.getAttributeOrNull("href");
		if (href == null) {
			LOG.info("Anchor {} has no href and is invisble so it will be ignored", element);
		} else {
			LOG.info("Found an invisible link with href={}", href);
			try {
				if (!UrlUtils.isLinkExternal(browser.getCurrentUrl(), href)) {
					URL url = UrlUtils.extractNewUrl(browser.getCurrentUrl(), href);
					browser.goToUrl(url);
					return true;
				}
			} catch (MalformedURLException e) {
				LOG.info("Could not visit invisible illegal URL {}", e.getMessage());
			}
		}
		return false;
	}

	/**
	 * Enters the form data. First, the related input elements (if any) to the eventable are filled
	 * in and then it tries to fill in the remaining input elements.
	 * 
	 * @param eventable
	 *            the eventable element.
	 */
	private void handleInputElements(Eventable eventable) {
		List<FormInput> formInputs = eventable.getRelatedFormInputs();

		for (FormInput formInput : formHandler.getFormInputs()) {
			if (!formInputs.contains(formInput)) {
				formInputs.add(formInput);
			}
		}
		eventable.setRelatedFormInputs(formInputs);
		formHandler.handleFormElements(formInputs);
	}

	/**
	 * Reload the browser following the {@link #backTrackPath} to the given currentEvent.
	 * 
	 * @throws CrawljaxException
	 *             if the {@link Eventable#getTargetStateVertex()} encounters an error.
	 */
	private void goBackExact() throws CrawljaxException {
		StateVertex curState = controller.getSession().getInitialState();

		for (Eventable clickable : backTrackPath) {

			if (!controller.getElementChecker().checkCrawlCondition(getBrowser())) {
				return;
			}

			LOG.info("Backtracking by executing {} on element: {}", clickable.getEventType(),
			        clickable);

			this.getStateMachine().changeState(clickable.getTargetStateVertex());

			curState = clickable.getTargetStateVertex();

			controller.getSession().addEventableToCrawlPath(clickable);

			this.handleInputElements(clickable);

			if (this.fireEvent(clickable)) {

				int d = depth.incrementAndGet();
				LOG.debug("Crawl depth now {}", d);

				/*
				 * Run the onRevisitStateValidator(s)
				 */
				plugins.runOnRevisitStatePlugins(this.controller.getSession(), curState);
			}

			if (!controller.getElementChecker().checkCrawlCondition(getBrowser())) {
				return;
			}
		}
	}

	/**
	 * @param eventable
	 *            the element to execute an action on.
	 * @return the result of the click operation
	 * @throws CrawljaxException
	 *             an exception.
	 */
	private ClickResult clickTag(final Eventable eventable) throws CrawljaxException {
		// load input element values
		this.handleInputElements(eventable);

		// support for meta refresh tags
		if (eventable.getElement().getTag().toLowerCase().equals("meta")) {
			Pattern p = Pattern.compile("(\\d+);\\s+URL=(.*)");
			for (Entry<String, String> e : eventable.getElement().getAttributes().entrySet()) {
				Matcher m = p.matcher(e.getValue());
				if (m.find()) {
					if (LOG.isDebugEnabled()) {
						LOG.debug("URL: {}", m.group(2));
					}
					try {
						// seconds*1000=ms
						Thread.sleep(Integer.parseInt(m.group(1)) * 1000);
					} catch (Exception ex) {
						LOG.error(ex.getLocalizedMessage(), ex);
					}
				}
			}
		}

		LOG.debug("Executing {} on element: {}; State: {}", eventable.getEventType(),
		        eventable, this.getStateMachine().getCurrentState().getName());
		if (this.fireEvent(eventable)) {
			StateVertex newState =
			        new StateVertex(getBrowser().getCurrentUrl(), controller.getSession()
			                .getStateFlowGraph().getNewStateName(), getBrowser().getDom(),
			                this.controller.getStrippedDom(getBrowser()));

			if (domChanged(eventable, newState)) {

				controller.getSession().addEventableToCrawlPath(eventable);
				if (this.getStateMachine().updateAndCheckIfClone(eventable, newState,
				        this.getBrowser(), this.controller.getSession())) {

<<<<<<< HEAD
					// Change is no clone
					CrawljaxPluginsUtil.runGuidedCrawlingPlugins(controller, controller
					        .getSession(), controller.getSession().getCurrentCrawlPath(), this
					        .getStateMachine());

					return ClickResult.NEW_STATE;
=======
					return ClickResult.newState;
>>>>>>> 6cb21d20
				} else {
					// Dom changed; Clone
					return ClickResult.CLONE_DETECTED;
				}
			}
		}
		// Event not fired or, Dom not changed
		return ClickResult.DOM_UNCHANGED;
	}

	private boolean domChanged(final Eventable eventable, StateVertex newState) {
		return plugins.runDomChangeNotifierPlugins(this.getStateMachine().getCurrentState(),
		        eventable, newState, getBrowser());
	}

	/**
	 * Return the Exacteventpath.
	 * 
	 * @return the exacteventpath
	 * @deprecated use {@link CrawlSession#getCurrentCrawlPath()}
	 */
	@Deprecated
	public final List<Eventable> getExacteventpath() {
		return controller.getSession().getCurrentCrawlPath();
	}

<<<<<<< HEAD
=======
	/**
	 * Have we reached the depth limit?
	 * 
	 * @param depth
	 *            the current depth. Added as argument so this call can be moved out if desired.
	 * @return true if the limit has been reached
	 */
	private boolean depthLimitReached(int depth) {

		int maxDepth = config.getMaximumDepth();
		if (this.depth >= maxDepth && maxDepth != 0) {
			LOGGER.info("DEPTH {} reached returning from rec call. Given depth: {}", maxDepth,
			        depth);
			return true;
		} else {
			return false;
		}
	}

>>>>>>> 6cb21d20
	private void spawnThreads(StateVertex state) {
		Crawler c = null;
		do {
			if (c != null) {
				this.crawlQueueManager.addWorkToQueue(c);
			}
			c =
			        new Crawler(this.controller, controller.getSession().getCurrentCrawlPath()
			                .immutableCopy(true), config.getPlugins());
		} while (state.registerCrawler(c));
	}

	private ClickResult crawlAction(CandidateCrawlAction action) throws CrawljaxException {
		CandidateElement candidateElement = action.getCandidateElement();
		EventType eventType = action.getEventType();

		StateVertex orrigionalState = this.getStateMachine().getCurrentState();

		if (candidateElement.allConditionsSatisfied(getBrowser())) {
			ClickResult clickResult = clickTag(new Eventable(candidateElement, eventType));
			switch (clickResult) {
				case CLONE_DETECTED:
					fired = false;
					// We are in the clone state so we continue with the cloned
					// version to search
					// for work.
					this.controller.getSession().branchCrawlPath();
					spawnThreads(orrigionalState);
					break;
				case NEW_STATE:
					fired = true;
					// Recurse because new state found
					spawnThreads(orrigionalState);
					break;
				case DOM_UNCHANGED:
					// Dom not updated, continue with the next
					break;
				default:
					break;
			}
			return clickResult;
		} else {

			LOG.info("Conditions not satisfied for element: " + candidateElement + "; State: "
			        + this.getStateMachine().getCurrentState().getName());
		}
		return ClickResult.DOM_UNCHANGED;
	}

	/**
	 * Crawl through the clickables.
	 * 
	 * @throws CrawljaxException
	 *             if an exception is thrown.
	 */
	private boolean crawl() throws CrawljaxException {
		if (depthLimitReached()) {
			return true;
		}

		if (!shouldContinueCrawling()) {
			return false;
		}

		// Store the currentState to be able to 'back-track' later.
		StateVertex orrigionalState = this.getStateMachine().getCurrentState();

		if (orrigionalState.searchForCandidateElements(candidateExtractor)) {
			// Only execute the preStateCrawlingPlugins when it's the first time
			LOG.info("Starting preStateCrawlingPlugins...");
			List<CandidateElement> candidateElements =
			        orrigionalState.getUnprocessedCandidateElements();
			plugins.runPreStateCrawlingPlugins(controller.getSession(), candidateElements);
			// update crawlActions
			orrigionalState.filterCandidateActions(candidateElements);
		}

		CandidateCrawlAction action =
		        orrigionalState.pollCandidateCrawlAction(this, crawlQueueManager);
		while (action != null) {
			if (depthLimitReached()) {
				return true;
			}

			if (!shouldContinueCrawling()) {
				return false;
			}
			ClickResult result = this.crawlAction(action);
			orrigionalState.finishedWorking(this, action);
			switch (result) {
				case NEW_STATE:
					return newStateDetected(orrigionalState);
				case CLONE_DETECTED:
					return true;
				default:
					break;
			}
			action = orrigionalState.pollCandidateCrawlAction(this, crawlQueueManager);
		}
		return true;
	}

	/**
	 * Have we reached the depth limit?
	 * 
	 * @param depth
	 *            the current depth. Added as argument so this call can be moved out if desired.
	 * @return true if the limit has been reached
	 */
	private boolean depthLimitReached() {
		int maxDepth = configurationReader.getMaximumDepth();
		if (this.depth.get() >= maxDepth && maxDepth != 0) {
			LOG.info("DEPTH {} reached returning from rec call. Given depth: {}", maxDepth,
			        depth);
			return true;
		} else {
			return false;
		}
	}

	/**
	 * A new state has been found!
	 * 
	 * @param orrigionalState
	 *            the current state
	 * @return true if crawling must continue false otherwise.
	 * @throws CrawljaxException
	 */
	private boolean newStateDetected(StateVertex orrigionalState) throws CrawljaxException {

		// An event has been fired so we are one level deeper
		int d = depth.incrementAndGet();
		LOG.info("RECURSIVE Call crawl; Current DEPTH= " + d);
		if (!this.crawl()) {
			// Crawling has stopped
			controller.terminate(false);
			return false;
		}
		this.getStateMachine().changeState(orrigionalState);
		return true;
	}

	/**
	 * Initialize the Crawler, retrieve a Browser and go to the initial URL when no browser was
	 * present. rewind the state machine and goBack to the state if there is exactEventPath is
	 * specified.
	 * 
	 * @throws InterruptedException
	 *             when the request for a browser is interrupted.
	 */
	public void init() throws InterruptedException {
		// Start a new CrawlPath for this Crawler
		controller.getSession().startNewPath();

		this.browser = this.getBrowser();
		if (this.browser == null) {
			/**
			 * As the browser is null, request one and got to the initial URL, if the browser is
			 * Already set the browser will be in the initial URL.
			 */
			this.browser = controller.getBrowserPool().requestBrowser();
			LOG.info("Reloading page for navigating back");
			this.goToInitialURL();
		}
		// TODO Stefan ideally this should be placed in the constructor
		this.formHandler =
		        new FormHandler(getBrowser(), config.getCrawlRules().getInputSpecification(),
		                config.getCrawlRules().isRandomInputInForms());

		this.candidateExtractor =
		        new CandidateElementExtractor(controller.getElementChecker(), this.getBrowser(),
		                formHandler, config);
		/**
		 * go back into the previous state.
		 */
		try {
			this.goBackExact();
		} catch (CrawljaxException e) {
			LOG.error("Failed to backtrack", e);
		}
	}

	/**
	 * Terminate and clean up this Crawler, release the acquired browser. Notice that other Crawlers
	 * might still be active. So this function does NOT shutdown all Crawlers active that should be
	 * done with {@link CrawlerExecutor#shutdown()}
	 */
	public void shutdown() {
		controller.getBrowserPool().freeBrowser(this.getBrowser());
	}

	/**
	 * The main function stated by the ExecutorService. Crawlers add themselves to the list by
	 * calling {@link CrawlQueueManager#addWorkToQueue(Crawler)}. When the ExecutorService finds a
	 * free thread this method is called and when this method ends the Thread is released again and
	 * a new Thread is started
	 * 
	 * @see java.util.concurrent.Executors#newFixedThreadPool(int)
	 * @see java.util.concurrent.ExecutorService
	 */
	@Override
	public void run() {
		if (!shouldContinueCrawling()) {
			// Constrains are not met at start of this Crawler, so stop immediately
			return;
		}
		if (backTrackPath.last() != null) {
			try {
				if (!backTrackPath.last().getTargetStateVertex().startWorking(this)) {
					return;
				}
			} catch (CrawljaxException e) {
				LOG.error("Received Crawljax exception", e);
			}
		}

		try {
			/**
			 * Init the Crawler
			 */
			try {
				this.init();
			} catch (InterruptedException e) {
				if (this.getBrowser() == null) {
					return;
				}
			}

			/**
			 * Hand over the main crawling
			 */
			if (!this.crawl()) {
				controller.terminate(false);
			}

			/**
			 * Crawling is done; so the crawlPath of the current branch is known
			 */
			if (!fired) {
				controller.getSession().removeCrawlPath();
			}
		} catch (BrowserConnectionException e) {
			// The connection of the browser has gone down, most of the times it
			// means that the
			// browser process has crashed.
			LOG.error("Crawler failed because the used browser died during Crawling",
			        new CrawlPathToException("Crawler failed due to browser crash", controller
			                .getSession().getCurrentCrawlPath(), e));
			// removeBrowser will throw a RuntimeException if the current browser
			// is the last
			// browser in the pool.
			this.controller.getBrowserPool().removeBrowser(this.getBrowser(),
			        this.controller.getCrawlQueueManager());
			return;
		} catch (CrawljaxException e) {
			LOG.error("Crawl failed!", e);
		}
		/**
		 * At last failure or non shutdown the Crawler.
		 */
		this.shutdown();
	}

	/**
	 * Return the browser used in this Crawler Thread.
	 * 
	 * @return the browser used in this Crawler Thread
	 */
	public EmbeddedBrowser getBrowser() {
		return browser;
	}

	@Override
	public String toString() {
		return this.name;
	}

	/**
	 * @return the state machine.
	 */
	public StateMachine getStateMachine() {
		return stateMachine;
	}

	private boolean shouldContinueCrawling() {
		return !maximumCrawlTimePassed() && !maximumStatesReached();
	}

	private boolean maximumCrawlTimePassed() {
		long timePassed = System.currentTimeMillis() - controller.getSession().getStartTime();
		long maxCrawlTime = config.getMaximumRuntime();
		if (maxCrawlTime != 0 && timePassed > maxCrawlTime) {
			LOG.info("Max time {} seconds passed!",
			        TimeUnit.MILLISECONDS.toSeconds(maxCrawlTime));
			return true;
		} else {
			return false;
		}
	}

	private boolean maximumStatesReached() {
		StateFlowGraph graph = controller.getSession().getStateFlowGraph();
<<<<<<< HEAD
		int maxNumberOfStates = configurationReader.getMaximumStates();
		if ((maxNumberOfStates != 0) && (graph.getNumberOfStates() >= maxNumberOfStates)) {
			LOG.info("Max number of states {} reached!", maxNumberOfStates);
			return true;
		} else {
=======
		int maxNumberOfStates = config.getMaximumStates();
		if ((maxNumberOfStates != 0) && (graph.getAllStates().size() >= maxNumberOfStates)) {
			LOGGER.info("Max number of states {} reached!", maxNumberOfStates);
>>>>>>> 6cb21d20
			return false;
		}
	}

}<|MERGE_RESOLUTION|>--- conflicted
+++ resolved
@@ -168,13 +168,8 @@
 	 * Brings the browser to the initial state.
 	 */
 	public void goToInitialURL() {
-<<<<<<< HEAD
-		LOG.info("Loading Page {}", configurationReader.getUrl());
-		getBrowser().goToUrl(configurationReader.getUrl());
-=======
-		LOGGER.info("Loading Page {}", config.getUrl());
+		LOG.info("Loading Page {}", config.getUrl());
 		getBrowser().goToUrl(config.getUrl());
->>>>>>> 6cb21d20
 		controller.doBrowserWait(getBrowser());
 		plugins.runOnUrlLoadPlugins(getBrowser());
 	}
@@ -204,7 +199,7 @@
 			}
 		}
 
-		LOGGER.debug("Event fired={} for eventable {}", fired, eventable);
+		LOG.debug("Event fired={} for eventable {}", fired, eventable);
 
 		if (fired) {
 
@@ -373,16 +368,7 @@
 				if (this.getStateMachine().updateAndCheckIfClone(eventable, newState,
 				        this.getBrowser(), this.controller.getSession())) {
 
-<<<<<<< HEAD
-					// Change is no clone
-					CrawljaxPluginsUtil.runGuidedCrawlingPlugins(controller, controller
-					        .getSession(), controller.getSession().getCurrentCrawlPath(), this
-					        .getStateMachine());
-
 					return ClickResult.NEW_STATE;
-=======
-					return ClickResult.newState;
->>>>>>> 6cb21d20
 				} else {
 					// Dom changed; Clone
 					return ClickResult.CLONE_DETECTED;
@@ -409,28 +395,6 @@
 		return controller.getSession().getCurrentCrawlPath();
 	}
 
-<<<<<<< HEAD
-=======
-	/**
-	 * Have we reached the depth limit?
-	 * 
-	 * @param depth
-	 *            the current depth. Added as argument so this call can be moved out if desired.
-	 * @return true if the limit has been reached
-	 */
-	private boolean depthLimitReached(int depth) {
-
-		int maxDepth = config.getMaximumDepth();
-		if (this.depth >= maxDepth && maxDepth != 0) {
-			LOGGER.info("DEPTH {} reached returning from rec call. Given depth: {}", maxDepth,
-			        depth);
-			return true;
-		} else {
-			return false;
-		}
-	}
-
->>>>>>> 6cb21d20
 	private void spawnThreads(StateVertex state) {
 		Crawler c = null;
 		do {
@@ -466,16 +430,14 @@
 					spawnThreads(orrigionalState);
 					break;
 				case DOM_UNCHANGED:
-					// Dom not updated, continue with the next
 					break;
 				default:
-					break;
+					throw new IllegalStateException("Unrecognized click result " + clickResult);
 			}
 			return clickResult;
 		} else {
-
-			LOG.info("Conditions not satisfied for element: " + candidateElement + "; State: "
-			        + this.getStateMachine().getCurrentState().getName());
+			LOG.info("Conditions not satisfied for element: {}; State: {}", candidateElement,
+			        this.getStateMachine().getCurrentState().getName());
 		}
 		return ClickResult.DOM_UNCHANGED;
 	}
@@ -541,7 +503,7 @@
 	 * @return true if the limit has been reached
 	 */
 	private boolean depthLimitReached() {
-		int maxDepth = configurationReader.getMaximumDepth();
+		int maxDepth = config.getMaximumDepth();
 		if (this.depth.get() >= maxDepth && maxDepth != 0) {
 			LOG.info("DEPTH {} reached returning from rec call. Given depth: {}", maxDepth,
 			        depth);
@@ -563,7 +525,7 @@
 
 		// An event has been fired so we are one level deeper
 		int d = depth.incrementAndGet();
-		LOG.info("RECURSIVE Call crawl; Current DEPTH= " + d);
+		LOG.info("RECURSIVE Call crawl; Current DEPTH= {}", d);
 		if (!this.crawl()) {
 			// Crawling has stopped
 			controller.terminate(false);
@@ -733,17 +695,11 @@
 
 	private boolean maximumStatesReached() {
 		StateFlowGraph graph = controller.getSession().getStateFlowGraph();
-<<<<<<< HEAD
-		int maxNumberOfStates = configurationReader.getMaximumStates();
+		int maxNumberOfStates = config.getMaximumStates();
 		if ((maxNumberOfStates != 0) && (graph.getNumberOfStates() >= maxNumberOfStates)) {
 			LOG.info("Max number of states {} reached!", maxNumberOfStates);
 			return true;
 		} else {
-=======
-		int maxNumberOfStates = config.getMaximumStates();
-		if ((maxNumberOfStates != 0) && (graph.getAllStates().size() >= maxNumberOfStates)) {
-			LOGGER.info("Max number of states {} reached!", maxNumberOfStates);
->>>>>>> 6cb21d20
 			return false;
 		}
 	}
