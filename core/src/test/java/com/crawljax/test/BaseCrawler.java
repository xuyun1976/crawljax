--- conflicted
+++ resolved
@@ -96,19 +96,13 @@
 	 * 
 	 * @return a new {@link CrawljaxConfiguration} to crawl with.
 	 */
-<<<<<<< HEAD
-	protected CrawljaxConfiguration newCrawlConfiguartion() {
-		CrawljaxConfiguration config = new CrawljaxConfiguration();
-		config.addPlugin(new PostCrawlStateGraphChecker());
-		return config;
-=======
 	protected CrawljaxConfigurationBuilder newCrawlConfiguartionBuilder() {
 		CrawljaxConfigurationBuilder builder = CrawljaxConfiguration.builderFor(getUrl());
 		builder.crawlRules().clickDefaultElements();
 		builder.setUnlimitedRuntime();
 		builder.setUnlimitedCrawlDepth();
+		builder.addPlugin(new PostCrawlStateGraphChecker());
 		return builder;
->>>>>>> 1d32c94e
 	}
 
 	protected URL getUrl() {
