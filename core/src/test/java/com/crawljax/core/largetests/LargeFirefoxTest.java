package com.crawljax.core.largetests;

import org.junit.experimental.categories.Category;

import com.crawljax.browser.EmbeddedBrowser.BrowserType;
import com.crawljax.core.configuration.BrowserConfiguration;
import com.crawljax.test.BrowserTest;

@Category(BrowserTest.class)
public class LargeFirefoxTest extends LargeTestBase {

	@Override
	BrowserConfiguration getBrowserConfiguration() {
		return new BrowserConfiguration(BrowserType.firefox, 2);
	}

	@Override
	long getTimeOutAfterReloadUrl() {
		return 200;
	}

<<<<<<< HEAD
	/**
	 * Runs crawljax.
	 * 
	 * @throws java.lang.Exception
	 *             when error while crawling
	 */
	@BeforeClass
	public static void setUpBeforeClass() throws Exception {
		CrawljaxConfiguration crawljaxConfiguration = newCrawlConfiguration();
		ThreadConfiguration tc = new ThreadConfiguration(2, 2, true);
		crawljaxConfiguration.setThreadConfiguration(tc);
		// String url = ConfigurationTest.class.getResource("/site/index.html").toExternalForm();
		String url = WEB_SERVER.getSiteUrl().toExternalForm();
		crawljaxConfiguration.setCrawlSpecification(getCrawlSpecification(url, waitAfterEvent,
		        waitAfterReload));
		addPlugins(crawljaxConfiguration);
		crawljaxConfiguration.setBrowser(browser);
		CrawljaxController crawljax = null;
		try {
			crawljax = new CrawljaxController(crawljaxConfiguration);
			crawljax.run();
		} finally {
			if (crawljax != null) {
				crawljax.terminate(true);
			}
		}
=======
	@Override
	long getTimeOutAfterEvent() {
		return 200;
>>>>>>> 1d32c94e
	}
}<|MERGE_RESOLUTION|>--- conflicted
+++ resolved
@@ -19,37 +19,9 @@
 		return 200;
 	}
 
-<<<<<<< HEAD
-	/**
-	 * Runs crawljax.
-	 * 
-	 * @throws java.lang.Exception
-	 *             when error while crawling
-	 */
-	@BeforeClass
-	public static void setUpBeforeClass() throws Exception {
-		CrawljaxConfiguration crawljaxConfiguration = newCrawlConfiguration();
-		ThreadConfiguration tc = new ThreadConfiguration(2, 2, true);
-		crawljaxConfiguration.setThreadConfiguration(tc);
-		// String url = ConfigurationTest.class.getResource("/site/index.html").toExternalForm();
-		String url = WEB_SERVER.getSiteUrl().toExternalForm();
-		crawljaxConfiguration.setCrawlSpecification(getCrawlSpecification(url, waitAfterEvent,
-		        waitAfterReload));
-		addPlugins(crawljaxConfiguration);
-		crawljaxConfiguration.setBrowser(browser);
-		CrawljaxController crawljax = null;
-		try {
-			crawljax = new CrawljaxController(crawljaxConfiguration);
-			crawljax.run();
-		} finally {
-			if (crawljax != null) {
-				crawljax.terminate(true);
-			}
-		}
-=======
 	@Override
 	long getTimeOutAfterEvent() {
 		return 200;
->>>>>>> 1d32c94e
 	}
+
 }