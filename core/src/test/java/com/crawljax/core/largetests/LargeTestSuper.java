package com.crawljax.core.largetests;

import static com.crawljax.browser.matchers.StateFlowGraphMatchers.stateWithDomSubstring;
import static org.hamcrest.Matchers.everyItem;
import static org.hamcrest.core.IsNot.not;
import static org.junit.Assert.assertEquals;
import static org.junit.Assert.assertThat;
import static org.junit.Assert.assertTrue;
import static org.junit.Assert.fail;

import java.util.ArrayList;
import java.util.List;
import java.util.concurrent.TimeUnit;
import java.util.regex.Matcher;
import java.util.regex.Pattern;

import org.junit.Assert;
import org.junit.Test;
import org.slf4j.Logger;
import org.slf4j.LoggerFactory;

import com.crawljax.condition.NotRegexCondition;
import com.crawljax.condition.NotXPathCondition;
import com.crawljax.condition.RegexCondition;
import com.crawljax.condition.XPathCondition;
import com.crawljax.condition.browserwaiter.ExpectedVisibleCondition;
import com.crawljax.condition.invariant.Invariant;
import com.crawljax.core.CrawlSession;
import com.crawljax.core.CrawljaxException;
import com.crawljax.core.configuration.CrawlSpecification;
import com.crawljax.core.configuration.CrawljaxConfiguration;
import com.crawljax.core.configuration.Form;
import com.crawljax.core.configuration.InputSpecification;
import com.crawljax.core.plugin.OnInvariantViolationPlugin;
import com.crawljax.core.plugin.OnNewStatePlugin;
import com.crawljax.core.plugin.PostCrawlingPlugin;
import com.crawljax.core.state.Eventable;
import com.crawljax.core.state.Identification;
import com.crawljax.core.state.Identification.How;
import com.crawljax.core.state.StateFlowGraph;
import com.crawljax.core.state.StateVertex;
import com.crawljax.oraclecomparator.comparators.DateComparator;
import com.crawljax.oraclecomparator.comparators.StyleComparator;

/**
 * This is the base abstract class for all different kind of largeTests. Sub classes tests specific
 * browser implementations like FireFox, Chrome, IE, etc.
 */
public abstract class LargeTestSuper {

	private static final Logger LOG = LoggerFactory.getLogger(LargeTestSuper.class);
	private static CrawlSession session;

	private static final int CLICKED_CLICK_ME_ELEMENTS = 6;

	private static final String CLICK_TEXT = "CLICK_ME";
	private static final String DONT_CLICK_TEXT = "DONT_CLICK_ME";
	private static final String ATTRIBUTE = "class";
	private static final String CLICK_UNDER_XPATH_ID = "CLICK_IN_HERE";
	private static final String DONT_CLICK_UNDER_XPATH_ID = "DONT_CLICK_IN_HERE";
	private static final String ILLEGAL_STATE = "FORBIDDEN_PAGE";

	private static List<Invariant> violatedInvariants = new ArrayList<Invariant>();
	private static final int VIOLATED_INVARIANTS = 1;
	private static final String VIOLATED_INVARIANT_DESCRIPTION = "expectedInvariantViolation";
	private static final String INVARIANT_TEXT = "TEST_INVARIANTS";
	private static boolean violatedInvariantStateIsCorrect = false;

	private static final String TITLE_RESULT_RANDOM_INPUT = "RESULT_RANDOM_INPUT";
	private static final String REGEX_RESULT_RANDOM_INPUT = "[a-zA-Z]{8};" + "[a-zA-Z]{8};"
	        + "(true|false);" + "(true|false);" + "OPTION[1234];" + "[a-zA-Z]{8}";

	// manual values
	private static final String TITLE_MANUAL_INPUT_RESULT = "RESULT_MANUAL_INPUT";
	private static final String MANUAL_INPUT_TEXT = "foo";
	private static final String MANUAL_INPUT_TEXT2 = "crawljax";
	private static final boolean MANUAL_INPUT_CHECKBOX = true;
	private static final boolean MANUAL_INPUT_RADIO = false;
	private static final String MANUAL_INPUT_SELECT = "OPTION4";
	private static final String MANUAL_INPUT_TEXTAREA = "bar";
	private static final String MANUAL_INPUT_RESULT = "foo;crawljax;true;false;OPTION4;bar";

	// multiple values
	private static final String[] MULTIPLE_INPUT_TEXT = { "first", "second", "" };
	private static final String[] MULTIPLE_INPUT_TEXT2 = { "foo", "bar" };
	private static final boolean[] MULTIPLE_INPUT_CHECKBOX = { true, false };
	private static final boolean[] MULTIPLE_INPUT_RADIO = { false, true };
	private static final String[] MULTIPLE_INPUT_SELECT = { "OPTION1", "OPTION2" };
	private static final String[] MULTIPLE_INPUT_TEXTAREA = { "same" };

	private static final String TITLE_MULTIPLE_INPUT_RESULT = "RESULT_MULTIPLE_INPUT";
	private static final String[] MULTIPLE_INPUT_RESULTS = { "first;foo;true;false;OPTION1;same",
	        "second;bar;false;true;OPTION2;same", ";foo;true;false;OPTION1;same" };

	/* setting up */

	/**
	 * retrieve / build the crawlspecification for the given arguments.
	 * 
	 * @param url
	 *            the url where the large test run is located.
	 * @param waintAfterEvent
	 *            the amount of time in ms to wait after an event is fired.
	 * @param waitAfterReload
	 *            the amount of time in ms to wait after a reload.
	 * @return the new CrawlSpecification.
	 */
	protected static CrawlSpecification getCrawlSpecification(String url, int waintAfterEvent,
	        int waitAfterReload) {

		CrawlSpecification crawler = new CrawlSpecification(url);
		crawler.setWaitTimeAfterEvent(waintAfterEvent);
		crawler.setWaitTimeAfterReloadUrl(waitAfterReload);
		crawler.setDepth(3);
		crawler.setClickOnce(true);

		addCrawlElements(crawler);

		crawler.setInputSpecification(getInputSpecification());

		addCrawlConditions(crawler);
		addOracleComparators(crawler);
		addInvariants(crawler);
		addWaitConditions(crawler);

		return crawler;
	}

	private static InputSpecification getInputSpecification() {
		InputSpecification input = new InputSpecification();
		input.field("textManual").setValue(MANUAL_INPUT_TEXT);
		input.field("text2Manual").setValue(MANUAL_INPUT_TEXT2);
		input.field("checkboxManual").setValue(MANUAL_INPUT_CHECKBOX);
		input.field("radioManual").setValue(MANUAL_INPUT_RADIO);
		input.field("selectManual").setValue(MANUAL_INPUT_SELECT);
		input.field("textareaManual").setValue(MANUAL_INPUT_TEXTAREA);

		Form form = new Form();
		form.field("textMultiple").setValues(MULTIPLE_INPUT_TEXT);
		form.field("text2Multiple").setValues(MULTIPLE_INPUT_TEXT2);
		form.field("checkboxMultiple").setValues(MULTIPLE_INPUT_CHECKBOX);
		form.field("radioMultiple").setValues(MULTIPLE_INPUT_RADIO);
		form.field("selectMultiple").setValues(MULTIPLE_INPUT_SELECT);
		form.field("textareaMultiple").setValues(MULTIPLE_INPUT_TEXTAREA);
		input.setValuesInForm(form).beforeClickElement("a").withText("Submit Multiple");
		return input;
	}

	private static void addWaitConditions(CrawlSpecification crawler) {
		crawler.waitFor("testWaitCondition.html", 2000, new ExpectedVisibleCondition(
		        new Identification(How.id, "SLOW_WIDGET")));
	}

	private static void addInvariants(CrawlSpecification crawler) {
		// should always fail on test invariant page
		NotXPathCondition neverDivWithInvariantViolationId =
		        new NotXPathCondition("//DIV[@id='INVARIANT_VIOLATION']");
		crawler.addInvariant(VIOLATED_INVARIANT_DESCRIPTION, neverDivWithInvariantViolationId);

		// should never fail
		RegexCondition onInvariantsPagePreCondition = new RegexCondition(INVARIANT_TEXT);
		XPathCondition expectElement =
		        new XPathCondition("//DIV[@id='SHOULD_ALWAYS_BE_ON_THIS_PAGE']");
		crawler.addInvariant("testInvariantWithPrecondiions", expectElement,
		        onInvariantsPagePreCondition);
	}

	private static void addCrawlElements(CrawlSpecification crawler) {
		crawler.click("a");
		crawler.click("div").withText(CLICK_TEXT);
		crawler.click("div").underXPath("//SPAN[@id='" + CLICK_UNDER_XPATH_ID + "']");
		crawler.click("button").when(new NotRegexCondition("DONT_CLICK_BUTTONS_ON_THIS_PAGE"));
		crawler.click("div").withAttribute(ATTRIBUTE, "condition").when(new RegexCondition(
		        "REGEX_CONDITION_TRUE"));

		crawler.dontClick("a").withText(DONT_CLICK_TEXT);
		crawler.dontClick("a").withAttribute(ATTRIBUTE, DONT_CLICK_TEXT);
		crawler.dontClick("a").underXPath("//DIV[@id='" + DONT_CLICK_UNDER_XPATH_ID + "']");
	}

	private static void addOracleComparators(CrawlSpecification crawler) {
		crawler.addOracleComparator("style", new StyleComparator());
		crawler.addOracleComparator("date", new DateComparator());
	}

	private static void addCrawlConditions(CrawlSpecification crawler) {
		crawler.addCrawlCondition("DONT_CRAWL_ME", new NotRegexCondition("DONT_CRAWL_ME"));
	}

	/**
	 * Add the plugins to the given crawljaxConfiguration.
	 * 
	 * @param crawljaxConfiguration
	 *            the configuration to add the plugins to.
	 */
	protected static void addPlugins(CrawljaxConfiguration crawljaxConfiguration) {
		// plugin to retrieve session data
		crawljaxConfiguration.addPlugin(new PostCrawlingPlugin() {

			@Override
			public void postCrawling(CrawlSession session) {
				LargeTestSuper.session = session;

			}

		});

		crawljaxConfiguration.addPlugin(new OnInvariantViolationPlugin() {

			@Override
			public void onInvariantViolation(Invariant invariant, CrawlSession session) {
				LargeTestSuper.violatedInvariants.add(invariant);
				if (session.getCurrentState().getDom().contains(INVARIANT_TEXT)) {
					violatedInvariantStateIsCorrect = true;
					LOG.warn("Invariant violated: " + invariant.getDescription());
				}
			}
		});

		crawljaxConfiguration.addPlugin(new OnNewStatePlugin() {
			@Override
			public void onNewState(CrawlSession session) {
				try {
					if (!session.getCurrentState().equals(session.getInitialState())) {
						assertEquals(
						        "Target State from ExactEventPath equals current state",
						        session.getCurrentCrawlPath()
						                .get(session.getCurrentCrawlPath().size() - 1)
						                .getTargetStateVertex(), session.getCurrentState());
					}
				} catch (CrawljaxException e) {
					Assert.fail(e.getMessage());
				}
			}
		});
	}

	private StateFlowGraph getStateFlowGraph() {
		return session.getStateFlowGraph();
	}

	/**
	 * Tests random input.
	 */
	@Test
	public void testRandomFormInput() {
		for (StateVertex state : getStateFlowGraph().getAllStates()) {
			if (state.getDom().contains(TITLE_RESULT_RANDOM_INPUT)) {
				Pattern p = Pattern.compile(REGEX_RESULT_RANDOM_INPUT);
				Matcher m = p.matcher(state.getDom());
				assertTrue("Found correct random result", m.find());
				return;
			}
		}
		fail("Result random input found");
	}

	/**
	 * Test manual form input.
	 */
	@Test
	public void testManualFormInput() {
		for (StateVertex state : getStateFlowGraph().getAllStates()) {
			if (state.getDom().contains(TITLE_MANUAL_INPUT_RESULT)) {
				assertTrue("Result contains the correct data",
				        state.getDom().contains(MANUAL_INPUT_RESULT));
				return;
			}
		}
		fail("Result manual input found");
	}

	/**
	 * Tests whether all the different form values are submitted and found.
	 */
	@Test
	public void testMultipleFormInput() {
		List<String> resultsFound = new ArrayList<String>();
		for (StateVertex state : getStateFlowGraph().getAllStates()) {
			if (state.getDom().contains(TITLE_MULTIPLE_INPUT_RESULT)) {
				for (String result : MULTIPLE_INPUT_RESULTS) {
					if (state.getDom().contains(result) && !resultsFound.contains(result)) {
						resultsFound.add(result);
					}
				}
			}
		}
		assertEquals("All results are found", MULTIPLE_INPUT_RESULTS.length, resultsFound.size());
	}

	/**
	 * Checks the eventables for illegal eventables.
	 */
	@Test
	public void testCrawledElements() {
		int clickMeFound = 0;
		for (Eventable eventable : getStateFlowGraph().getAllEdges()) {

			// elements with DONT_CLICK_TEXT should never be clicked
			assertTrue("No illegal element is clicked: " + eventable, !eventable.getElement()
			        .getText().startsWith(DONT_CLICK_TEXT));
			if (eventable.getElement().getText().startsWith(CLICK_TEXT)) {
				clickMeFound++;
			}
		}
		assertTrue(CLICKED_CLICK_ME_ELEMENTS + " CLICK_TEXT elements are clicked ",
		        clickMeFound == CLICKED_CLICK_ME_ELEMENTS);
	}

	/**
	 * checks whether there are any illegal states.
	 */
	@Test
	public void testForIllegalStates() {
		assertThat(getStateFlowGraph().getAllStates(),
		        everyItem(not(stateWithDomSubstring(ILLEGAL_STATE))));
	}

	/**
	 * this tests whether the oracle comparators are working correctly the home page is different
	 * every load, but is equivalent when the oracle comparators are functioning.
	 */
	@Test
	public void testOracleComparators() {
		int countHomeStates = 0;
		for (StateVertex state : getStateFlowGraph().getAllStates()) {
			if (state.getDom().contains("HOMEPAGE")) {
				countHomeStates++;
			}
		}
		assertTrue("Only one home page. Found: " + countHomeStates, countHomeStates == 1);
	}

	/**
	 * Tests invariants.
	 */
	@Test
	public void testInvariants() {
		// two invariants were added, but only one should fail!
		assertTrue(violatedInvariants.size() + " Invariants violated",
		        violatedInvariants.size() == VIOLATED_INVARIANTS);

		// test whether the right invariant failed
		assertTrue(VIOLATED_INVARIANT_DESCRIPTION + " failed", violatedInvariants.get(0)
		        .getDescription().equals(VIOLATED_INVARIANT_DESCRIPTION));
	}

	/**
	 * Test correct state in violatedInvariants plugin call.
	 */
	@Test
	public void testCorrectStateOnViolatedInvariants() {
		assertTrue("OnViolatedInvariantPlugin session object has the correct currentState",
		        violatedInvariantStateIsCorrect);
	}

	/**
	 * Tests waitconditions with a slow widget.
	 */
	@Test
	public void testWaitCondition() {
		boolean foundSlowWidget = false;
		for (StateVertex state : getStateFlowGraph().getAllStates()) {
			if (state.getDom().contains("TEST_WAITCONDITION")
			        && state.getDom().contains("LOADED_SLOW_WIDGET")) {
				foundSlowWidget = true;
			}
		}
		assertTrue("SLOW_WIDGET is found", foundSlowWidget);
		boolean foundLinkInSlowWidget = false;
		for (Eventable eventable : getStateFlowGraph().getAllEdges()) {
			if (eventable.getElement().getText().equals("SLOW_WIDGET_HOME")) {
				foundLinkInSlowWidget = true;
			}
		}
		assertTrue("Link in SLOW_WIDGET is found", foundLinkInSlowWidget);
	}

	/**
	 * Tests the limit for the Crawl Depth. The current crawl depth in this test is limited to 3! It
	 * test a not to deep path (path a), a to deep path (path b), a path which has a CLONE (path c),
	 * a to deep path after a CLONE found (path d), a to deep path with a branch in it (path e), a
	 * to deep path with a nop operations that results in a DOM is not changed event. The test was
	 * created after a bug found when the depth limit was not applied after a CLONE has been
	 * detected.
	 */
	@Test
	public void testDepth() {
		boolean crawlToDeep = false;
		int level1 = 0;
		int level2 = 0;
		for (Eventable eventable : getStateFlowGraph().getAllEdges()) {
			String txt = eventable.getElement().getText();
			if (txt.startsWith("Depth")) {
				// Its a depth eventable were interested in that!
				String lastPart = txt.substring(5);
				int nr = Integer.valueOf(lastPart.substring(lastPart.length() - 1));
				// String id = lastPart.substring(0, lastPart.length() - 1);
				if (nr == 1) {
					level1++;
				} else if (nr == 2) {
					level2++;
				} else {
					crawlToDeep = true;
				}
			}
		}
		assertTrue("Crawling was to deep, not limited by the setDepth parameter", !crawlToDeep);
		assertTrue("Too many nodes found at level 1 number of nodes: " + level1 + " Required: "
		        + 6, level1 <= 6);
		assertTrue("Too less nodes found at level 1 number of nodes: " + level1 + " Required: "
		        + 6, level1 >= 6);
		assertTrue("Too many nodes found at level 2 number of nodes: " + level2 + " Required: "
		        + 5, level2 <= 5);
		assertTrue("Too less nodes found at level 2 number of nodes: " + level2 + " Required: "
		        + 5, level2 >= 5);
	}
<<<<<<< HEAD

	/* setting up */

	/**
	 * retrieve / build the crawlspecification for the given arguments.
	 * 
	 * @param url
	 *            the url where the large test run is located.
	 * @param waintAfterEvent
	 *            the amount of time in ms to wait after an event is fired.
	 * @param waitAfterReload
	 *            the amount of time in ms to wait after a reload.
	 * @return the new CrawlSpecification.
	 */
	protected static CrawlSpecification getCrawlSpecification(String url, long waintAfterEvent,
	        long waitAfterReload) {

		CrawlSpecification crawler = new CrawlSpecification(url);
		crawler.setWaitTimeAfterEvent(waintAfterEvent, TimeUnit.MILLISECONDS);
		crawler.setWaitTimeAfterReloadUrl(waitAfterReload, TimeUnit.MILLISECONDS);
		crawler.setDepth(3);
		crawler.setClickOnce(true);

		addCrawlElements(crawler);

		crawler.setInputSpecification(getInputSpecification());

		addCrawlConditions(crawler);
		addOracleComparators(crawler);
		addInvariants(crawler);
		addWaitConditions(crawler);

		return crawler;
	}

	private static InputSpecification getInputSpecification() {
		InputSpecification input = new InputSpecification();
		input.field("textManual").setValue(MANUAL_INPUT_TEXT);
		input.field("text2Manual").setValue(MANUAL_INPUT_TEXT2);
		input.field("checkboxManual").setValue(MANUAL_INPUT_CHECKBOX);
		input.field("radioManual").setValue(MANUAL_INPUT_RADIO);
		input.field("selectManual").setValue(MANUAL_INPUT_SELECT);
		input.field("textareaManual").setValue(MANUAL_INPUT_TEXTAREA);

		Form form = new Form();
		form.field("textMultiple").setValues(MULTIPLE_INPUT_TEXT);
		form.field("text2Multiple").setValues(MULTIPLE_INPUT_TEXT2);
		form.field("checkboxMultiple").setValues(MULTIPLE_INPUT_CHECKBOX);
		form.field("radioMultiple").setValues(MULTIPLE_INPUT_RADIO);
		form.field("selectMultiple").setValues(MULTIPLE_INPUT_SELECT);
		form.field("textareaMultiple").setValues(MULTIPLE_INPUT_TEXTAREA);
		input.setValuesInForm(form).beforeClickElement("a").withText("Submit Multiple");
		return input;
	}

	private static void addWaitConditions(CrawlSpecification crawler) {
		crawler.waitFor("testWaitCondition.html", 2000, new ExpectedVisibleCondition(
		        new Identification(How.id, "SLOW_WIDGET")));
	}

	private static void addInvariants(CrawlSpecification crawler) {
		// should always fail on test invariant page
		NotXPathCondition neverDivWithInvariantViolationId =
		        new NotXPathCondition("//DIV[@id='INVARIANT_VIOLATION']");
		crawler.addInvariant(VIOLATED_INVARIANT_DESCRIPTION, neverDivWithInvariantViolationId);

		// should never fail
		RegexCondition onInvariantsPagePreCondition = new RegexCondition(INVARIANT_TEXT);
		XPathCondition expectElement =
		        new XPathCondition("//DIV[@id='SHOULD_ALWAYS_BE_ON_THIS_PAGE']");
		crawler.addInvariant("testInvariantWithPrecondiions", expectElement,
		        onInvariantsPagePreCondition);
	}

	private static void addCrawlElements(CrawlSpecification crawler) {
		crawler.click("a");
		crawler.click("div").withText(CLICK_TEXT);
		crawler.click("div").underXPath("//SPAN[@id='" + CLICK_UNDER_XPATH_ID + "']");
		crawler.click("button").when(ALLOW_BUTTON_CLICK);
		crawler.click("div").withAttribute(ATTRIBUTE, "condition").when(REGEX_CONDITION_TRUE);

		crawler.dontClick("a").withText(DONT_CLICK_TEXT);
		crawler.dontClick("a").withAttribute(ATTRIBUTE, DONT_CLICK_TEXT);
		crawler.dontClick("a").underXPath("//DIV[@id='" + DONT_CLICK_UNDER_XPATH_ID + "']");
	}

	private static void addOracleComparators(CrawlSpecification crawler) {
		crawler.addOracleComparator("style", new StyleComparator());
		crawler.addOracleComparator("date", new DateComparator());
	}

	private static void addCrawlConditions(CrawlSpecification crawler) {
		crawler.addCrawlCondition("DONT_CRAWL_ME", new NotRegexCondition("DONT_CRAWL_ME"));
	}

	/**
	 * Add the plugins to the given crawljaxConfiguration.
	 * 
	 * @param crawljaxConfiguration
	 *            the configuration to add the plugins to.
	 */
	protected static void addPlugins(CrawljaxConfiguration crawljaxConfiguration) {
		// plugin to retrieve session data
		crawljaxConfiguration.addPlugin(new PostCrawlingPlugin() {

			@Override
			public void postCrawling(CrawlSession session) {
				LargeTestSuper.session = session;

			}

		});

		crawljaxConfiguration.addPlugin(new OnInvariantViolationPlugin() {

			@Override
			public void onInvariantViolation(Invariant invariant, CrawlSession session) {
				LargeTestSuper.violatedInvariants.add(invariant);
				if (session.getCurrentState().getDom().contains(INVARIANT_TEXT)) {
					violatedInvariantStateIsCorrect = true;
					LOG.warn("Invariant violated: " + invariant.getDescription());
				}
			}
		});

		crawljaxConfiguration.addPlugin(new OnNewStatePlugin() {
			@Override
			public void onNewState(CrawlSession session) {
				try {
					if (!session.getCurrentState().equals(session.getInitialState())) {
						assertEquals(
						        "Target State from ExactEventPath equals current state",
						        session.getCurrentCrawlPath()
						                .get(session.getCurrentCrawlPath().size() - 1)
						                .getTargetStateVertex(), session.getCurrentState());
					}
				} catch (CrawljaxException e) {
					Assert.fail(e.getMessage());
				}
			}
		});
	}

	private StateFlowGraph getStateFlowGraph() {
		return session.getStateFlowGraph();
	}
=======
>>>>>>> 5a160cd5
}<|MERGE_RESOLUTION|>--- conflicted
+++ resolved
@@ -109,8 +109,8 @@
 	        int waitAfterReload) {
 
 		CrawlSpecification crawler = new CrawlSpecification(url);
-		crawler.setWaitTimeAfterEvent(waintAfterEvent);
-		crawler.setWaitTimeAfterReloadUrl(waitAfterReload);
+		crawler.setWaitTimeAfterEvent(waintAfterEvent, TimeUnit.MILLISECONDS);
+		crawler.setWaitTimeAfterReloadUrl(waitAfterReload, TimeUnit.MILLISECONDS);
 		crawler.setDepth(3);
 		crawler.setClickOnce(true);
 
@@ -415,153 +415,5 @@
 		assertTrue("Too less nodes found at level 2 number of nodes: " + level2 + " Required: "
 		        + 5, level2 >= 5);
 	}
-<<<<<<< HEAD
-
-	/* setting up */
-
-	/**
-	 * retrieve / build the crawlspecification for the given arguments.
-	 * 
-	 * @param url
-	 *            the url where the large test run is located.
-	 * @param waintAfterEvent
-	 *            the amount of time in ms to wait after an event is fired.
-	 * @param waitAfterReload
-	 *            the amount of time in ms to wait after a reload.
-	 * @return the new CrawlSpecification.
-	 */
-	protected static CrawlSpecification getCrawlSpecification(String url, long waintAfterEvent,
-	        long waitAfterReload) {
-
-		CrawlSpecification crawler = new CrawlSpecification(url);
-		crawler.setWaitTimeAfterEvent(waintAfterEvent, TimeUnit.MILLISECONDS);
-		crawler.setWaitTimeAfterReloadUrl(waitAfterReload, TimeUnit.MILLISECONDS);
-		crawler.setDepth(3);
-		crawler.setClickOnce(true);
-
-		addCrawlElements(crawler);
-
-		crawler.setInputSpecification(getInputSpecification());
-
-		addCrawlConditions(crawler);
-		addOracleComparators(crawler);
-		addInvariants(crawler);
-		addWaitConditions(crawler);
-
-		return crawler;
-	}
-
-	private static InputSpecification getInputSpecification() {
-		InputSpecification input = new InputSpecification();
-		input.field("textManual").setValue(MANUAL_INPUT_TEXT);
-		input.field("text2Manual").setValue(MANUAL_INPUT_TEXT2);
-		input.field("checkboxManual").setValue(MANUAL_INPUT_CHECKBOX);
-		input.field("radioManual").setValue(MANUAL_INPUT_RADIO);
-		input.field("selectManual").setValue(MANUAL_INPUT_SELECT);
-		input.field("textareaManual").setValue(MANUAL_INPUT_TEXTAREA);
-
-		Form form = new Form();
-		form.field("textMultiple").setValues(MULTIPLE_INPUT_TEXT);
-		form.field("text2Multiple").setValues(MULTIPLE_INPUT_TEXT2);
-		form.field("checkboxMultiple").setValues(MULTIPLE_INPUT_CHECKBOX);
-		form.field("radioMultiple").setValues(MULTIPLE_INPUT_RADIO);
-		form.field("selectMultiple").setValues(MULTIPLE_INPUT_SELECT);
-		form.field("textareaMultiple").setValues(MULTIPLE_INPUT_TEXTAREA);
-		input.setValuesInForm(form).beforeClickElement("a").withText("Submit Multiple");
-		return input;
-	}
-
-	private static void addWaitConditions(CrawlSpecification crawler) {
-		crawler.waitFor("testWaitCondition.html", 2000, new ExpectedVisibleCondition(
-		        new Identification(How.id, "SLOW_WIDGET")));
-	}
-
-	private static void addInvariants(CrawlSpecification crawler) {
-		// should always fail on test invariant page
-		NotXPathCondition neverDivWithInvariantViolationId =
-		        new NotXPathCondition("//DIV[@id='INVARIANT_VIOLATION']");
-		crawler.addInvariant(VIOLATED_INVARIANT_DESCRIPTION, neverDivWithInvariantViolationId);
-
-		// should never fail
-		RegexCondition onInvariantsPagePreCondition = new RegexCondition(INVARIANT_TEXT);
-		XPathCondition expectElement =
-		        new XPathCondition("//DIV[@id='SHOULD_ALWAYS_BE_ON_THIS_PAGE']");
-		crawler.addInvariant("testInvariantWithPrecondiions", expectElement,
-		        onInvariantsPagePreCondition);
-	}
-
-	private static void addCrawlElements(CrawlSpecification crawler) {
-		crawler.click("a");
-		crawler.click("div").withText(CLICK_TEXT);
-		crawler.click("div").underXPath("//SPAN[@id='" + CLICK_UNDER_XPATH_ID + "']");
-		crawler.click("button").when(ALLOW_BUTTON_CLICK);
-		crawler.click("div").withAttribute(ATTRIBUTE, "condition").when(REGEX_CONDITION_TRUE);
-
-		crawler.dontClick("a").withText(DONT_CLICK_TEXT);
-		crawler.dontClick("a").withAttribute(ATTRIBUTE, DONT_CLICK_TEXT);
-		crawler.dontClick("a").underXPath("//DIV[@id='" + DONT_CLICK_UNDER_XPATH_ID + "']");
-	}
-
-	private static void addOracleComparators(CrawlSpecification crawler) {
-		crawler.addOracleComparator("style", new StyleComparator());
-		crawler.addOracleComparator("date", new DateComparator());
-	}
-
-	private static void addCrawlConditions(CrawlSpecification crawler) {
-		crawler.addCrawlCondition("DONT_CRAWL_ME", new NotRegexCondition("DONT_CRAWL_ME"));
-	}
-
-	/**
-	 * Add the plugins to the given crawljaxConfiguration.
-	 * 
-	 * @param crawljaxConfiguration
-	 *            the configuration to add the plugins to.
-	 */
-	protected static void addPlugins(CrawljaxConfiguration crawljaxConfiguration) {
-		// plugin to retrieve session data
-		crawljaxConfiguration.addPlugin(new PostCrawlingPlugin() {
-
-			@Override
-			public void postCrawling(CrawlSession session) {
-				LargeTestSuper.session = session;
-
-			}
-
-		});
-
-		crawljaxConfiguration.addPlugin(new OnInvariantViolationPlugin() {
-
-			@Override
-			public void onInvariantViolation(Invariant invariant, CrawlSession session) {
-				LargeTestSuper.violatedInvariants.add(invariant);
-				if (session.getCurrentState().getDom().contains(INVARIANT_TEXT)) {
-					violatedInvariantStateIsCorrect = true;
-					LOG.warn("Invariant violated: " + invariant.getDescription());
-				}
-			}
-		});
-
-		crawljaxConfiguration.addPlugin(new OnNewStatePlugin() {
-			@Override
-			public void onNewState(CrawlSession session) {
-				try {
-					if (!session.getCurrentState().equals(session.getInitialState())) {
-						assertEquals(
-						        "Target State from ExactEventPath equals current state",
-						        session.getCurrentCrawlPath()
-						                .get(session.getCurrentCrawlPath().size() - 1)
-						                .getTargetStateVertex(), session.getCurrentState());
-					}
-				} catch (CrawljaxException e) {
-					Assert.fail(e.getMessage());
-				}
-			}
-		});
-	}
-
-	private StateFlowGraph getStateFlowGraph() {
-		return session.getStateFlowGraph();
-	}
-=======
->>>>>>> 5a160cd5
+
 }