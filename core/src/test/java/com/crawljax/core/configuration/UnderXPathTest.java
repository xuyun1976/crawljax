--- conflicted
+++ resolved
@@ -21,14 +21,10 @@
 @Category(BrowserTest.class)
 public class UnderXPathTest {
 
-	private CrawlSession session = null;
+	private static CrawlSession session = null;
 
 	@ClassRule
-<<<<<<< HEAD
-	public static final RunWithWebServer SERVER = new RunWithWebServer("site");
-=======
-	public static final RunWithWebServer SERVER = new RunWithWebServer("/configuration");
->>>>>>> 1d32c94e
+	public static final RunWithWebServer SERVER = new RunWithWebServer("/site");
 
 	@Test
 	public void testDontClickUnderXPath() throws Exception {
@@ -37,28 +33,17 @@
 		builder.crawlRules().dontClick("li").underXPath("//UL[@class=\"dontclick\"]");
 		runAndSetSession(builder);
 
-<<<<<<< HEAD
-		CrawlSpecification crawler =
-		        new CrawlSpecification(SERVER.getSiteUrl() + "underxpath.html");
-		CrawljaxConfiguration config = new CrawljaxConfiguration();
-
-		crawler.click("li");
-		crawler.dontClick("li").underXPath("//UL[@class=\"dontclick\"]");
-
-		config.setCrawlSpecification(crawler);
-=======
 		/* test issue 16 */
-		assertEquals("There should be no outgoing links", 0, session.getStateFlowGraph().getSfg()
-		        .outDegreeOf(session.getInitialState()));
+		assertEquals("There should be no outgoing links", 0, session.getStateFlowGraph()
+		        .getOutgoingStates(session.getInitialState()).size());
 	}
->>>>>>> 1d32c94e
 
 	private void runAndSetSession(CrawljaxConfigurationBuilder builder) {
 		builder.addPlugin(new PostCrawlingPlugin() {
 
 			@Override
 			public void postCrawling(CrawlSession session) {
-				UnderXPathTest.this.session = session;
+				UnderXPathTest.session = session;
 			}
 
 		});
@@ -66,36 +51,17 @@
 		CrawljaxController crawljax = new CrawljaxController(builder.build());
 
 		crawljax.run();
-<<<<<<< HEAD
-
-		assertEquals("There should be no outgoing links", 0, session.getStateFlowGraph()
-		        .getOutgoingClickables(session.getInitialState()).size());
-=======
->>>>>>> 1d32c94e
 	}
 
 	@Test
 	public void testClickUnderXPath() throws ConfigurationException, CrawljaxException {
-<<<<<<< HEAD
-
-		CrawlSpecification crawler =
-		        new CrawlSpecification(SERVER.getSiteUrl() + "underxpath.html");
-		CrawljaxConfiguration config = new CrawljaxConfiguration();
-
-		crawler.click("li").underXPath("//UL[@class=\"dontclick\"]");
-
-		config.setCrawlSpecification(crawler);
-
-		config.addPlugin(new PostCrawlingPlugin() {
-=======
 		CrawljaxConfigurationBuilder builder = SERVER.newConfigBuilder("underxpath.html");
 		builder.crawlRules().click("li").underXPath("//UL[@class=\"dontclick\"]");
 		builder.addPlugin(new PostCrawlingPlugin() {
->>>>>>> 1d32c94e
 
 			@Override
 			public void postCrawling(CrawlSession session) {
-				UnderXPathTest.this.session = session;
+				UnderXPathTest.session = session;
 			}
 
 		});
@@ -105,6 +71,6 @@
 		crawljax.run();
 
 		assertEquals("There should be 2 outgoing links", 2, session.getStateFlowGraph()
-		        .getOutgoingClickables(session.getInitialState()).size());
+		        .getOutgoingStates(session.getInitialState()).size());
 	}
 }