// Copyright 2010 Google Inc. All Rights Reserved.

package com.crawljax.core;

<<<<<<< HEAD
import java.io.File;
import java.util.concurrent.TimeUnit;

=======
>>>>>>> 5a160cd5
import org.apache.commons.configuration.ConfigurationException;
import org.junit.Before;
import org.junit.ClassRule;
import org.junit.experimental.categories.Category;

import com.crawljax.core.configuration.CrawlSpecification;
import com.crawljax.core.configuration.CrawljaxConfiguration;
import com.crawljax.test.BrowserTest;
import com.crawljax.test.RunWithWebServer;

/**
 * This abstract class is used a specification of all the iframe related tests.
 */
@Category(BrowserTest.class)
public abstract class IFrameSuper {

	protected CrawljaxController crawljax;

	@ClassRule
	public static final RunWithWebServer WEB_SERVER = new RunWithWebServer("/site");

	@Before
	public void setUpBeforeClass() throws ConfigurationException {
		CrawljaxConfiguration crawljaxConfiguration = new CrawljaxConfiguration();
		crawljaxConfiguration.setCrawlSpecification(getCrawlSpecification());
		crawljax = new CrawljaxController(crawljaxConfiguration);
	}

	protected CrawlSpecification getCrawlSpecification() {
<<<<<<< HEAD
		File index = new File("src/test/resources/site/iframe/index.html");
		CrawlSpecification crawler = new CrawlSpecification("file://" + index.getAbsolutePath());
		crawler.setWaitTimeAfterEvent(100, TimeUnit.MILLISECONDS);
		crawler.setWaitTimeAfterReloadUrl(100, TimeUnit.MILLISECONDS);
=======
		CrawlSpecification crawler =
		        new CrawlSpecification(WEB_SERVER.getSiteUrl().toExternalForm() + "iframe");
		crawler.setWaitTimeAfterEvent(100);
		crawler.setWaitTimeAfterReloadUrl(100);
>>>>>>> 5a160cd5
		crawler.setDepth(3);
		crawler.click("a");
		crawler.click("input");

		return crawler;
	}
}<|MERGE_RESOLUTION|>--- conflicted
+++ resolved
@@ -2,12 +2,8 @@
 
 package com.crawljax.core;
 
-<<<<<<< HEAD
-import java.io.File;
 import java.util.concurrent.TimeUnit;
 
-=======
->>>>>>> 5a160cd5
 import org.apache.commons.configuration.ConfigurationException;
 import org.junit.Before;
 import org.junit.ClassRule;
@@ -37,17 +33,10 @@
 	}
 
 	protected CrawlSpecification getCrawlSpecification() {
-<<<<<<< HEAD
-		File index = new File("src/test/resources/site/iframe/index.html");
-		CrawlSpecification crawler = new CrawlSpecification("file://" + index.getAbsolutePath());
+		CrawlSpecification crawler =
+		        new CrawlSpecification(WEB_SERVER.getSiteUrl().toExternalForm() + "iframe");
 		crawler.setWaitTimeAfterEvent(100, TimeUnit.MILLISECONDS);
 		crawler.setWaitTimeAfterReloadUrl(100, TimeUnit.MILLISECONDS);
-=======
-		CrawlSpecification crawler =
-		        new CrawlSpecification(WEB_SERVER.getSiteUrl().toExternalForm() + "iframe");
-		crawler.setWaitTimeAfterEvent(100);
-		crawler.setWaitTimeAfterReloadUrl(100);
->>>>>>> 5a160cd5
 		crawler.setDepth(3);
 		crawler.click("a");
 		crawler.click("input");
