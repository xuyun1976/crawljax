--- conflicted
+++ resolved
@@ -1,13 +1,8 @@
 package com.crawljax.core.state;
 
-<<<<<<< HEAD
-import static org.hamcrest.CoreMatchers.is;
-=======
-import static org.hamcrest.collection.IsCollectionWithSize.hasSize;
 import static org.hamcrest.core.Is.is;
 import static org.hamcrest.core.IsNot.not;
 import static org.hamcrest.core.IsNull.nullValue;
->>>>>>> 572753dc
 import static org.junit.Assert.assertEquals;
 import static org.junit.Assert.assertFalse;
 import static org.junit.Assert.assertNotNull;
@@ -50,31 +45,12 @@
 	}
 
 	@Test
-<<<<<<< HEAD
-	public void testSFG() throws Exception {
-		StateVertex DOUBLE =
-		        new StateVertexImpl(StateVertex.INDEX_ID, "index",
-		                "<table><div>index</div></table>");
-		assertTrue(graph.putIfAbsent(state2) == null);
-		assertTrue(graph.putIfAbsent(state3) == null);
-		assertTrue(graph.putIfAbsent(state4) == null);
-		assertTrue(graph.putIfAbsent(state5) == null);
-
-		assertFalse(graph.putIfAbsent(DOUBLE) == null);
-
-		assertTrue(graph.addEdge(index, state2, new Eventable(new Identification(How.xpath,
-		        "/body/div[4]"), EventType.click)));
-
-		assertTrue(graph.addEdge(state2, index, new Eventable(new Identification(How.xpath,
-		        "/body/div[89]"), EventType.click)));
-=======
 	public void testDuplicationAdding() throws Exception {
 		assertThat(graph.putIfAbsent(index), is(not(nullValue())));
 		assertThat(graph.putIfAbsent(state2), is(nullValue()));
 		assertThat(graph.putIfAbsent(state3), is(nullValue()));
 		assertThat(graph.putIfAbsent(state4), is(nullValue()));
 		assertThat(graph.putIfAbsent(state5), is(nullValue()));
->>>>>>> 572753dc
 
 		assertTrue(graph.addEdge(index, state2, newXpathEventable("/body/div[4]")));
 		assertTrue(graph.addEdge(state2, index, newXpathEventable("/body/div[89]")));
@@ -129,7 +105,6 @@
 		assertTrue(allStates.size() == 5);
 	}
 
-<<<<<<< HEAD
 	@VisibleForTesting
 	ImmutableSet<StateVertex> getOutgoingStates(StateVertex stateVertix) {
 		final Set<StateVertex> result = new HashSet<>();
@@ -139,10 +114,10 @@
 		}
 
 		return ImmutableSet.copyOf(result);
-=======
+	}
+
 	private Eventable newXpathEventable(String xPath) {
 		return new Eventable(new Identification(How.xpath, xPath), EventType.click);
->>>>>>> 572753dc
 	}
 
 	@Test
@@ -201,90 +176,6 @@
 	}
 
 	@Test
-<<<<<<< HEAD
-=======
-	public void testAllPossiblePaths() {
-		graph.putIfAbsent(state2);
-		graph.putIfAbsent(state3);
-		graph.putIfAbsent(state4);
-		graph.putIfAbsent(state5);
-
-		graph.addEdge(index, state2, newXpathEventable("/index/2"));
-		graph.addEdge(state2, index, newXpathEventable("/2/index"));
-		graph.addEdge(state2, state3, newXpathEventable("/2/3"));
-		graph.addEdge(index, state4, newXpathEventable("/index/4"));
-		graph.addEdge(state2, state5, newXpathEventable("/2/5"));
-		graph.addEdge(state4, index, newXpathEventable("/4/index"));
-		graph.addEdge(index, state5, newXpathEventable("/index/5"));
-		graph.addEdge(state4, state2, newXpathEventable("/4/2"));
-		graph.addEdge(state3, state5, newXpathEventable("/3/5"));
-
-		graph.addEdge(state3, state4, newXpathEventable("/3/4"));
-
-		List<List<GraphPath<StateVertex, Eventable>>> results = graph.getAllPossiblePaths(index);
-
-		assertEquals(2, results.size());
-
-		List<GraphPath<StateVertex, Eventable>> p = results.get(0);
-
-		assertEquals(5, p.size());
-
-		GraphPath<StateVertex, Eventable> e = p.get(0);
-
-		assertEquals(1, e.getEdgeList().size());
-
-		p = results.get(1);
-
-		assertEquals(2, p.size());
-
-	}
-
-	@Test
-	public void largetTest() {
-		graph.putIfAbsent(state2);
-		graph.putIfAbsent(state3);
-		graph.putIfAbsent(state4);
-		graph.putIfAbsent(state5);
-
-		graph.addEdge(index, state2, newXpathEventable("/index/2"));
-		graph.addEdge(state2, index, newXpathEventable("/2/index"));
-		graph.addEdge(state2, state3, newXpathEventable("/2/3"));
-		graph.addEdge(index, state4, newXpathEventable("/index/4"));
-		graph.addEdge(state2, state5, newXpathEventable("/2/5"));
-		graph.addEdge(state4, index, newXpathEventable("/4/index"));
-		graph.addEdge(index, state5, newXpathEventable("/index/5"));
-		graph.addEdge(state4, state2, newXpathEventable("/4/2"));
-		graph.addEdge(state3, state5, newXpathEventable("/3/5"));
-
-		List<List<GraphPath<StateVertex, Eventable>>> results = graph.getAllPossiblePaths(index);
-
-		assertThat(results, hasSize(2));
-
-		assertThat(results.get(0), hasSize(5));
-
-		assertThat(results.get(0).get(0).getEdgeList(), hasSize(1));
-
-		assertThat(results.get(1), hasSize(2));
-		// int max = 0;
-		Set<Eventable> uEvents = new HashSet<Eventable>();
-
-		for (List<GraphPath<StateVertex, Eventable>> paths : results) {
-			for (GraphPath<StateVertex, Eventable> p : paths) {
-				// System.out.print(" Edge: " + x + ":" + y);
-				// int z = 0;
-				for (Eventable edge : p.getEdgeList()) {
-					// System.out.print(", " + edge.toString());
-					if (!uEvents.contains(edge)) {
-						uEvents.add(edge);
-					}
-
-				}
-			}
-		}
-	}
-
-	@Test
->>>>>>> 572753dc
 	public void testEdges() throws Exception {
 		assertTrue(graph.putIfAbsent(state2) == null);
 		assertTrue(graph.putIfAbsent(state3) == null);
