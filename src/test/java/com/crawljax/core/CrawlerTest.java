--- conflicted
+++ resolved
@@ -14,21 +14,11 @@
 import com.crawljax.core.state.CrawlPath;
 import com.crawljax.core.state.Eventable;
 import com.crawljax.core.state.StateFlowGraph;
-<<<<<<< HEAD
-import com.crawljax.core.state.StateVertix;
+import com.crawljax.core.state.StateVertex;
 import com.crawljax.test.BrowserTest;
 
 /**
  * Test class for the Crawler testing.
-=======
-import com.crawljax.core.state.StateVertex;
-
-/**
- * Test class for the Crawler testing.
- * 
- * @author Stefan Lenselink <S.R.Lenselink@student.tudelft.nl>
- * @version $Id$
->>>>>>> fbfffa20
  */
 public class CrawlerTest implements BrowserTest {
 
