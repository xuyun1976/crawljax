package com.crawljax.plugins.crawloverview;

import static com.crawljax.plugins.crawloverview.CandidateElementMatcher.element;
import static org.hamcrest.collection.IsCollectionWithSize.hasSize;
import static org.hamcrest.core.Is.is;
import static org.hamcrest.core.IsCollectionContaining.hasItem;
import static org.hamcrest.core.IsNull.notNullValue;
import static org.junit.Assert.assertThat;
import static org.junit.Assert.fail;

import java.awt.image.BufferedImage;
import java.io.File;
import java.io.IOException;
import java.util.List;

import javax.imageio.ImageIO;

import org.eclipse.jetty.util.resource.Resource;
<<<<<<< HEAD
=======
import org.hamcrest.CustomMatcher;
import org.hamcrest.Factory;
import org.junit.Assume;
>>>>>>> 39bd213b
import org.junit.BeforeClass;
import org.junit.ClassRule;
import org.junit.Test;
import org.openqa.selenium.Dimension;
import org.openqa.selenium.Point;
import org.slf4j.Logger;
import org.slf4j.LoggerFactory;

import com.crawljax.crawltests.BaseCrawler;
import com.crawljax.plugins.crawloverview.model.CandidateElementPosition;
import com.crawljax.plugins.crawloverview.model.OutPutModel;
import com.crawljax.plugins.crawloverview.model.State;
import com.crawljax.rules.TempDirInTargetFolder;

public class HoverTest {

<<<<<<< HEAD
=======
	private static class ElementMatcher extends CustomMatcher<CandidateElementPosition> {

		private CandidateElementPosition actual;

		public ElementMatcher(CandidateElementPosition actual) {
			super("A " + CandidateElementPosition.class.getName() + " with coordinates");
			this.actual = actual;
		}

		@Override
		public boolean matches(Object item) {
			if (item instanceof CandidateElementPosition) {
				CandidateElementPosition element = (CandidateElementPosition) item;
				return element.getLeft() == actual.getLeft()
				        && element.getTop() == actual.getTop()
				        && element.getWidth() == actual.getWidth()
				        && element.getHeight() == actual.getHeight();
			} else {
				return false;
			}
		}

	}

	@Factory
	public static ElementMatcher element(Point point, Dimension size) {
		return new ElementMatcher(new CandidateElementPosition(null, point, size));
	}

	private static final int MIN_HEIGHT = 500;

	private static final int MIN_WIDHT = 1024;

	private static final Logger LOG = LoggerFactory.getLogger(HoverTest.class);

>>>>>>> 39bd213b
	private static OutPutModel result;

	private static boolean resolutionBigEnough;

	@ClassRule
	public static final TempDirInTargetFolder tmpDirRul = new TempDirInTargetFolder(
	        "hover-crawl", true);

	@BeforeClass
	public static void runHoverTest() throws Exception {
		Resource hoverSiteBase = Resource.newClassPathResource("hover-test-site");
		BaseCrawler hoverSiteCrawl = new BaseCrawler(hoverSiteBase, "");
		File outFile = tmpDirRul.getTempDir();
		CrawlOverview plugin = new CrawlOverview(outFile);
		hoverSiteCrawl.crawlWith(plugin);
		result = plugin.getResult();
		resolutionBigEnough = calculateResolution(outFile);
	}

	private static boolean calculateResolution(File outFile) throws IOException {
		File indexScreensShot = new File(outFile, "screenshots/index.png");
		assertThat(indexScreensShot.exists(), is(true));
		BufferedImage img = ImageIO.read(indexScreensShot);
		boolean enough = img.getWidth() > MIN_WIDHT && img.getHeight() > MIN_HEIGHT;
		LOG.debug("Images size is {} x {}. Good enough = {}",
		        img.getWidth(), img.getHeight(), enough);
		return enough;
	}

	@Test
	public void verifyIndexHoversCorrect() {
		State state = result.getStates().get("index");
		assertThat(state, is(notNullValue()));
		List<CandidateElementPosition> candidates = state.getCandidateElements();
		assertThat("Number of hovers", candidates, hasSize(3));
		Assume.assumeTrue(resolutionBigEnough);
		assertThat(candidates, hasItem(element(new Point(48, 118), new Dimension(52, 16))));
		assertThat(candidates, hasItem(element(new Point(48, 137), new Dimension(51, 16))));
		assertThat(candidates, hasItem(element(new Point(48, 156), new Dimension(200, 16))));
	}

	@Test
	public void verifyPageAHoversCorrect() {
		State state = getStateByFileName("a.html");
		assertThat(state, is(notNullValue()));
		List<CandidateElementPosition> candidates = state.getCandidateElements();
		assertThat(candidates, hasSize(1));
		Assume.assumeTrue(resolutionBigEnough);
		assertThat(candidates, hasItem(element(new Point(58, 147), new Dimension(89, 16))));
	}

	@Test
	public void verifyPageBHoversCorrect() {
		State state = getStateByFileName("b.html");
		assertThat(state, is(notNullValue()));
		List<CandidateElementPosition> candidates = state.getCandidateElements();
		assertThat(candidates, hasSize(1));
		Assume.assumeTrue(resolutionBigEnough);
		assertThat(candidates, hasItem(element(new Point(60, 168), new Dimension(51, 16))));
	}

	@Test
	public void verifyPageCHoversCorrect() {
		State state = getStateByFileName("c.html");
		assertThat(state, is(notNullValue()));
		List<CandidateElementPosition> candidates = state.getCandidateElements();
		assertThat(candidates, hasSize(2));
		// The dimensions can't be checked because they are dynamic.
	}

	private State getStateByFileName(String name) {
		for (State state : result.getStates().values()) {
			if (state.getUrl().endsWith(name)) {
				return state;
			}
		}
		fail("State with file name " + name + " wasn't found in " + result.getStates());
		return null;
	}

}<|MERGE_RESOLUTION|>--- conflicted
+++ resolved
@@ -16,12 +16,7 @@
 import javax.imageio.ImageIO;
 
 import org.eclipse.jetty.util.resource.Resource;
-<<<<<<< HEAD
-=======
-import org.hamcrest.CustomMatcher;
-import org.hamcrest.Factory;
 import org.junit.Assume;
->>>>>>> 39bd213b
 import org.junit.BeforeClass;
 import org.junit.ClassRule;
 import org.junit.Test;
@@ -38,44 +33,12 @@
 
 public class HoverTest {
 
-<<<<<<< HEAD
-=======
-	private static class ElementMatcher extends CustomMatcher<CandidateElementPosition> {
-
-		private CandidateElementPosition actual;
-
-		public ElementMatcher(CandidateElementPosition actual) {
-			super("A " + CandidateElementPosition.class.getName() + " with coordinates");
-			this.actual = actual;
-		}
-
-		@Override
-		public boolean matches(Object item) {
-			if (item instanceof CandidateElementPosition) {
-				CandidateElementPosition element = (CandidateElementPosition) item;
-				return element.getLeft() == actual.getLeft()
-				        && element.getTop() == actual.getTop()
-				        && element.getWidth() == actual.getWidth()
-				        && element.getHeight() == actual.getHeight();
-			} else {
-				return false;
-			}
-		}
-
-	}
-
-	@Factory
-	public static ElementMatcher element(Point point, Dimension size) {
-		return new ElementMatcher(new CandidateElementPosition(null, point, size));
-	}
-
 	private static final int MIN_HEIGHT = 500;
 
 	private static final int MIN_WIDHT = 1024;
 
 	private static final Logger LOG = LoggerFactory.getLogger(HoverTest.class);
 
->>>>>>> 39bd213b
 	private static OutPutModel result;
 
 	private static boolean resolutionBigEnough;
