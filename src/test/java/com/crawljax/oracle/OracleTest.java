package com.crawljax.oracle;

import static org.junit.Assert.assertFalse;
import static org.junit.Assert.assertTrue;

import org.junit.Test;

import com.crawljax.oraclecomparator.Comparator;
import com.crawljax.oraclecomparator.comparators.AttributeComparator;
import com.crawljax.oraclecomparator.comparators.DateComparator;
import com.crawljax.oraclecomparator.comparators.EditDistanceComparator;
import com.crawljax.oraclecomparator.comparators.PlainStructureComparator;
import com.crawljax.oraclecomparator.comparators.RegexComparator;
import com.crawljax.oraclecomparator.comparators.ScriptComparator;
import com.crawljax.oraclecomparator.comparators.SimpleComparator;
import com.crawljax.oraclecomparator.comparators.StyleComparator;
import com.crawljax.oraclecomparator.comparators.XPathExpressionComparator;

<<<<<<< HEAD
import org.junit.Test;

=======
/**
 * @author danny
 * @version $Id$
 */
>>>>>>> fbfffa20
public class OracleTest {

	private void compareTwoDomsWithComparatorEqual(String original, String newDom,
	        Comparator comparator) {
		comparator.setOriginalDom(original);
		comparator.setNewDom(newDom);
		assertTrue(comparator.isEquivalent());
	}

	private void compareTwoDomsWithComparatorNotEqual(String original, String newDom,
	        Comparator comparator) {
		comparator.setOriginalDom(original);
		comparator.setNewDom(newDom);
		assertFalse(comparator.isEquivalent());
	}

	@Test
	public void testDateOracle() {

		Comparator oracle = new DateComparator();

		/* dates with days */
		compareTwoDomsWithComparatorEqual("<HTML>Monday 15 march 1998</HTML>",
		        "<HTML>Tuesday 13 december 2005</HTML>", oracle);
		compareTwoDomsWithComparatorEqual("<HTML>Monday 1 feb '98</HTML>",
		        "<HTML>Wednesday 15 march '00</HTML>", oracle);
		compareTwoDomsWithComparatorEqual("<HTML>Friday 10 february</HTML>",
		        "<HTML>Wednesday 3 march</HTML>", oracle);

		/* dates only numeric */
		compareTwoDomsWithComparatorEqual("<HTML>28-12-1983</HTML>", "<HTML>15-3-1986</HTML>",
		        oracle);
		compareTwoDomsWithComparatorEqual("<HTML>28.1.1976</HTML>", "<HTML>3.15.1986</HTML>",
		        oracle);
		compareTwoDomsWithComparatorEqual("<HTML>1/1/2001</HTML>", "<HTML>30/12/1988</HTML>",
		        oracle);

		compareTwoDomsWithComparatorEqual("<HTML>28-12-1983</HTML>", "<HTML>19-2-1986</HTML>",
		        oracle);
		compareTwoDomsWithComparatorEqual("<HTML>28.1.1976</HTML>", "<HTML>3.15.1986</HTML>",
		        oracle);
		compareTwoDomsWithComparatorEqual("<HTML>1/1/2001</HTML>", "<HTML>30/12/1988</HTML>",
		        oracle);

		compareTwoDomsWithComparatorEqual("<HTML>28-12-'83</HTML>", "<HTML>19-1-'86</HTML>",
		        oracle);
		compareTwoDomsWithComparatorEqual("<HTML>28.1.'76</HTML>", "<HTML>3.15.'86</HTML>",
		        oracle);
		compareTwoDomsWithComparatorEqual("<HTML>1/1/'01</HTML>", "<HTML>30/12/'88</HTML>",
		        oracle);

		compareTwoDomsWithComparatorEqual("<HTML>2003-16-03</HTML>", "<HTML>1986-3-3</HTML>",
		        oracle);
		compareTwoDomsWithComparatorEqual("<HTML>1993.12.12</HTML>", "<HTML>1997.13.09</HTML>",
		        oracle);
		compareTwoDomsWithComparatorEqual("<HTML>2013/1/3</HTML>", "<HTML>1986/3/3</HTML>",
		        oracle);

		/* dates with long months */
		compareTwoDomsWithComparatorEqual("<HTML>19 november 1986</HTML>",
		        "<HTML>18 june 1973</HTML>", oracle);
		compareTwoDomsWithComparatorEqual("<HTML>1th march 1986</HTML>",
		        "<HTML>28th december 2005</HTML>", oracle);
		compareTwoDomsWithComparatorEqual("<HTML>15th november</HTML>", "<HTML>3th july</HTML>",
		        oracle);

		compareTwoDomsWithComparatorEqual("<HTML>2003 March 15</HTML>",
		        "<HTML>1978 july 5</HTML>", oracle);
		compareTwoDomsWithComparatorEqual("<HTML>2003Apr15</HTML>", "<HTML>1978jul5</HTML>",
		        oracle);

		compareTwoDomsWithComparatorEqual("<HTML>March 2003</HTML>", "<HTML>October 1996</HTML>",
		        oracle);
		compareTwoDomsWithComparatorEqual("<HTML>April '02</HTML>", "<HTML>August '99</HTML>",
		        oracle);

		compareTwoDomsWithComparatorEqual("<HTML>April 19 2007</HTML>",
		        "<HTML>January 1 1994</HTML>", oracle);
		compareTwoDomsWithComparatorEqual("<HTML>April 19, 2007</HTML>",
		        "<HTML>January 1, 1994</HTML>", oracle);
		compareTwoDomsWithComparatorEqual("<HTML>April 4 '07</HTML>",
		        "<HTML>January 1 '87</HTML>", oracle);
		compareTwoDomsWithComparatorEqual("<HTML>April 19, '66</HTML>",
		        "<HTML>January 1, '88</HTML>", oracle);

		/* time */
		compareTwoDomsWithComparatorEqual("<HTML>4:47:00 am</HTML>", "<HTML>3:59:2PM</HTML>",
		        oracle);
		compareTwoDomsWithComparatorEqual("<HTML>2:13pm</HTML>", "<HTML>3:59am</HTML>", oracle);
		compareTwoDomsWithComparatorEqual("<HTML>14:17:29</HTML>", "<HTML>7:34:26</HTML>", oracle);
	}

	@Test
	public void testStyleOracle() {

		Comparator oracle = new StyleComparator();
		/* IGNORE_TAGS */
		compareTwoDomsWithComparatorEqual("<HTML><B>foo</B></HTML>", "<HTML>foo</HTML>", oracle);
		compareTwoDomsWithComparatorEqual("<HTML><PRE>foo</PRE></HTML>",
		        "<HTML><STRONG>foo</STRONG></HTML>", oracle);
		compareTwoDomsWithComparatorEqual("<HTML><FONT color=\"red\">foo</FONT> bar</HTML>",
		        "<HTML>foo bar</HTML>", oracle);
		compareTwoDomsWithComparatorEqual("<HTML><FONT color=\"red\">foo</FONT> bar</HTML>",
		        "<HTML><FONT color=\"green\">foo</FONT> bar</HTML>", oracle);

		/* IGNORE_ATTRIBUTES */
		compareTwoDomsWithComparatorEqual("<HTML><SPAN width=\"100px\">foo</SPAN></HTML>",
		        "<HTML><SPAN>foo</SPAN></HTML>", oracle);
		compareTwoDomsWithComparatorEqual("<HTML><SPAN>foo</SPAN></HTML>",
		        "<HTML><SPAN valign=\"top\">foo</SPAN></HTML>", oracle);

		/* STYLE ATTRIBUTES */
		compareTwoDomsWithComparatorEqual(
		        "<HTML><SPAN style=\"color:  green;\">foo</SPAN></HTML>",
		        "<HTML><SPAN style=\"color:red;\">foo</SPAN></HTML>", oracle);
		compareTwoDomsWithComparatorEqual(
		        "<HTML><SPAN style=\"color: yellow\">foo</SPAN></HTML>",
		        "<HTML><SPAN>foo</SPAN></HTML>", oracle);
		compareTwoDomsWithComparatorEqual(
		        "<HTML><SPAN style=\"display:inline;color:red;\">foo</SPAN></HTML>",
		        "<HTML><SPAN style=\"display:inline; color:green;\">foo</SPAN></HTML>", oracle);

		compareTwoDomsWithComparatorNotEqual(
		        "<HTML><SPAN style=\"display:inline;color:red;\">foo</SPAN></HTML>",
		        "<HTML><SPAN style=\"display:none; color:green;\">foo</SPAN></HTML>", oracle);
	}

	@Test
	public void testSimpleOracle() {
		Comparator oracle = new SimpleComparator();
		compareTwoDomsWithComparatorEqual("<HTML>\n\n<SPAN>\n    foo\n</SPAN></HTML>",
		        "<HTML>\n<SPAN>\n    foo     \n\n</SPAN>\n</HTML>", oracle);
	}

	@Test
	public void testRegexOracle() {
		Comparator oracle =
		        new RegexComparator("[0-9]{1,3}\\.[0-9]{1,3}\\.[0-9]{1,3}\\.[0-9]{1,3}");
		compareTwoDomsWithComparatorEqual("<HTML>192.168.1.1</HTML>", "<HTML>10.0.0.138</HTML>",
		        oracle);
	}

	@Test
	public void testAttributeOracle() {
		String control = "<HTML><A href=\"foo.html\" myattr=\"true\">foo</A><HTML>";
		String test = "<HTML><A href=\"foo.html\" myattr=\"false\">foo</A><HTML>";
		compareTwoDomsWithComparatorEqual(control, test, new AttributeComparator("myattr"));
	}

	@Test
	public void testPlainStructureOracle() {
		String control =
		        "<HTML><A href=\"foo.html\" jquery12421421=\"bla\" myattr=\"true\">foo</A><HTML>";
		String test = "<HTML><A></A><HTML>";
		compareTwoDomsWithComparatorEqual(control, test, new PlainStructureComparator(control,
		        test));
	}

	@Test
	public void testScriptComparator() {
		String control =
		        "<HTML><head><script>JavaScript();</script><title>Test</title></head><body><script>JavaScript23();</script>test</body><HTML>";
		String test = "<HTML><head><title>Test</title></head><body>test</body><HTML>";
		compareTwoDomsWithComparatorEqual(control, test, new ScriptComparator(control, test));
	}

	@Test
	public void testEditDistanceComparator() {
		String control = "<HTML><head><title>Test</title></head><body>test</body><HTML>";
		String test = "<HTML><head><title>Test</title></head><body>test</body><HTML>";
		assertTrue(control.equals(test));
		compareTwoDomsWithComparatorEqual(control, test, new EditDistanceComparator(0));
		compareTwoDomsWithComparatorEqual(control, test, new EditDistanceComparator(1));

		test = "TheIsAlotOfRubish";
		compareTwoDomsWithComparatorNotEqual(control, test, new EditDistanceComparator(1));
		compareTwoDomsWithComparatorEqual(control, test, new EditDistanceComparator(0));

		// We miss the title
		test = "<HTML><head></head><body>test</body><HTML>";
		Comparator oracle = new EditDistanceComparator(0.5);
		compareTwoDomsWithComparatorEqual(control, test, oracle);
		compareTwoDomsWithComparatorNotEqual(control, test, new EditDistanceComparator(1));
		compareTwoDomsWithComparatorEqual(control, test, new EditDistanceComparator(0));
	}

	@Test
	public void testXPathExpressionComparator() {
		String control = "<HTML><head><title>Test</title></head><body>test</body><HTML>";
		String test = "<HTML><head><title>Test</title></head><body>test</body><HTML>";
		assertTrue(control.equals(test));

		XPathExpressionComparator oracle = new XPathExpressionComparator();

		compareTwoDomsWithComparatorEqual(control, test, oracle);
		compareTwoDomsWithComparatorEqual(control, test, new XPathExpressionComparator(control,
		        test));

		test =
		        "<HTML><head><title>Test</title></head><body>test<div id='ignoreme'>"
		                + "ignoreme</div></body><HTML>";
		compareTwoDomsWithComparatorNotEqual(control, test, oracle);
		compareTwoDomsWithComparatorNotEqual(control, test, new XPathExpressionComparator(
		        control, test));

		oracle.addExpression("//*[@id='ignoreme']");
		compareTwoDomsWithComparatorEqual(control, test, oracle);
		compareTwoDomsWithComparatorEqual(test, control, oracle);

		control =
		        "<HTML><head><title>Test</title></head><body>test<div id='ignoreme'>"
		                + "ignoreme123</div></body><HTML>";

		compareTwoDomsWithComparatorEqual(control, test, oracle);
		compareTwoDomsWithComparatorEqual(test, control, oracle);
	}

}
<|MERGE_RESOLUTION|>--- conflicted
+++ resolved
@@ -1,245 +1,236 @@
-package com.crawljax.oracle;
-
-import static org.junit.Assert.assertFalse;
-import static org.junit.Assert.assertTrue;
-
-import org.junit.Test;
-
-import com.crawljax.oraclecomparator.Comparator;
-import com.crawljax.oraclecomparator.comparators.AttributeComparator;
-import com.crawljax.oraclecomparator.comparators.DateComparator;
-import com.crawljax.oraclecomparator.comparators.EditDistanceComparator;
-import com.crawljax.oraclecomparator.comparators.PlainStructureComparator;
-import com.crawljax.oraclecomparator.comparators.RegexComparator;
-import com.crawljax.oraclecomparator.comparators.ScriptComparator;
-import com.crawljax.oraclecomparator.comparators.SimpleComparator;
-import com.crawljax.oraclecomparator.comparators.StyleComparator;
-import com.crawljax.oraclecomparator.comparators.XPathExpressionComparator;
-
-<<<<<<< HEAD
-import org.junit.Test;
-
-=======
-/**
- * @author danny
- * @version $Id$
- */
->>>>>>> fbfffa20
-public class OracleTest {
-
-	private void compareTwoDomsWithComparatorEqual(String original, String newDom,
-	        Comparator comparator) {
-		comparator.setOriginalDom(original);
-		comparator.setNewDom(newDom);
-		assertTrue(comparator.isEquivalent());
-	}
-
-	private void compareTwoDomsWithComparatorNotEqual(String original, String newDom,
-	        Comparator comparator) {
-		comparator.setOriginalDom(original);
-		comparator.setNewDom(newDom);
-		assertFalse(comparator.isEquivalent());
-	}
-
-	@Test
-	public void testDateOracle() {
-
-		Comparator oracle = new DateComparator();
-
-		/* dates with days */
-		compareTwoDomsWithComparatorEqual("<HTML>Monday 15 march 1998</HTML>",
-		        "<HTML>Tuesday 13 december 2005</HTML>", oracle);
-		compareTwoDomsWithComparatorEqual("<HTML>Monday 1 feb '98</HTML>",
-		        "<HTML>Wednesday 15 march '00</HTML>", oracle);
-		compareTwoDomsWithComparatorEqual("<HTML>Friday 10 february</HTML>",
-		        "<HTML>Wednesday 3 march</HTML>", oracle);
-
-		/* dates only numeric */
-		compareTwoDomsWithComparatorEqual("<HTML>28-12-1983</HTML>", "<HTML>15-3-1986</HTML>",
-		        oracle);
-		compareTwoDomsWithComparatorEqual("<HTML>28.1.1976</HTML>", "<HTML>3.15.1986</HTML>",
-		        oracle);
-		compareTwoDomsWithComparatorEqual("<HTML>1/1/2001</HTML>", "<HTML>30/12/1988</HTML>",
-		        oracle);
-
-		compareTwoDomsWithComparatorEqual("<HTML>28-12-1983</HTML>", "<HTML>19-2-1986</HTML>",
-		        oracle);
-		compareTwoDomsWithComparatorEqual("<HTML>28.1.1976</HTML>", "<HTML>3.15.1986</HTML>",
-		        oracle);
-		compareTwoDomsWithComparatorEqual("<HTML>1/1/2001</HTML>", "<HTML>30/12/1988</HTML>",
-		        oracle);
-
-		compareTwoDomsWithComparatorEqual("<HTML>28-12-'83</HTML>", "<HTML>19-1-'86</HTML>",
-		        oracle);
-		compareTwoDomsWithComparatorEqual("<HTML>28.1.'76</HTML>", "<HTML>3.15.'86</HTML>",
-		        oracle);
-		compareTwoDomsWithComparatorEqual("<HTML>1/1/'01</HTML>", "<HTML>30/12/'88</HTML>",
-		        oracle);
-
-		compareTwoDomsWithComparatorEqual("<HTML>2003-16-03</HTML>", "<HTML>1986-3-3</HTML>",
-		        oracle);
-		compareTwoDomsWithComparatorEqual("<HTML>1993.12.12</HTML>", "<HTML>1997.13.09</HTML>",
-		        oracle);
-		compareTwoDomsWithComparatorEqual("<HTML>2013/1/3</HTML>", "<HTML>1986/3/3</HTML>",
-		        oracle);
-
-		/* dates with long months */
-		compareTwoDomsWithComparatorEqual("<HTML>19 november 1986</HTML>",
-		        "<HTML>18 june 1973</HTML>", oracle);
-		compareTwoDomsWithComparatorEqual("<HTML>1th march 1986</HTML>",
-		        "<HTML>28th december 2005</HTML>", oracle);
-		compareTwoDomsWithComparatorEqual("<HTML>15th november</HTML>", "<HTML>3th july</HTML>",
-		        oracle);
-
-		compareTwoDomsWithComparatorEqual("<HTML>2003 March 15</HTML>",
-		        "<HTML>1978 july 5</HTML>", oracle);
-		compareTwoDomsWithComparatorEqual("<HTML>2003Apr15</HTML>", "<HTML>1978jul5</HTML>",
-		        oracle);
-
-		compareTwoDomsWithComparatorEqual("<HTML>March 2003</HTML>", "<HTML>October 1996</HTML>",
-		        oracle);
-		compareTwoDomsWithComparatorEqual("<HTML>April '02</HTML>", "<HTML>August '99</HTML>",
-		        oracle);
-
-		compareTwoDomsWithComparatorEqual("<HTML>April 19 2007</HTML>",
-		        "<HTML>January 1 1994</HTML>", oracle);
-		compareTwoDomsWithComparatorEqual("<HTML>April 19, 2007</HTML>",
-		        "<HTML>January 1, 1994</HTML>", oracle);
-		compareTwoDomsWithComparatorEqual("<HTML>April 4 '07</HTML>",
-		        "<HTML>January 1 '87</HTML>", oracle);
-		compareTwoDomsWithComparatorEqual("<HTML>April 19, '66</HTML>",
-		        "<HTML>January 1, '88</HTML>", oracle);
-
-		/* time */
-		compareTwoDomsWithComparatorEqual("<HTML>4:47:00 am</HTML>", "<HTML>3:59:2PM</HTML>",
-		        oracle);
-		compareTwoDomsWithComparatorEqual("<HTML>2:13pm</HTML>", "<HTML>3:59am</HTML>", oracle);
-		compareTwoDomsWithComparatorEqual("<HTML>14:17:29</HTML>", "<HTML>7:34:26</HTML>", oracle);
-	}
-
-	@Test
-	public void testStyleOracle() {
-
-		Comparator oracle = new StyleComparator();
-		/* IGNORE_TAGS */
-		compareTwoDomsWithComparatorEqual("<HTML><B>foo</B></HTML>", "<HTML>foo</HTML>", oracle);
-		compareTwoDomsWithComparatorEqual("<HTML><PRE>foo</PRE></HTML>",
-		        "<HTML><STRONG>foo</STRONG></HTML>", oracle);
-		compareTwoDomsWithComparatorEqual("<HTML><FONT color=\"red\">foo</FONT> bar</HTML>",
-		        "<HTML>foo bar</HTML>", oracle);
-		compareTwoDomsWithComparatorEqual("<HTML><FONT color=\"red\">foo</FONT> bar</HTML>",
-		        "<HTML><FONT color=\"green\">foo</FONT> bar</HTML>", oracle);
-
-		/* IGNORE_ATTRIBUTES */
-		compareTwoDomsWithComparatorEqual("<HTML><SPAN width=\"100px\">foo</SPAN></HTML>",
-		        "<HTML><SPAN>foo</SPAN></HTML>", oracle);
-		compareTwoDomsWithComparatorEqual("<HTML><SPAN>foo</SPAN></HTML>",
-		        "<HTML><SPAN valign=\"top\">foo</SPAN></HTML>", oracle);
-
-		/* STYLE ATTRIBUTES */
-		compareTwoDomsWithComparatorEqual(
-		        "<HTML><SPAN style=\"color:  green;\">foo</SPAN></HTML>",
-		        "<HTML><SPAN style=\"color:red;\">foo</SPAN></HTML>", oracle);
-		compareTwoDomsWithComparatorEqual(
-		        "<HTML><SPAN style=\"color: yellow\">foo</SPAN></HTML>",
-		        "<HTML><SPAN>foo</SPAN></HTML>", oracle);
-		compareTwoDomsWithComparatorEqual(
-		        "<HTML><SPAN style=\"display:inline;color:red;\">foo</SPAN></HTML>",
-		        "<HTML><SPAN style=\"display:inline; color:green;\">foo</SPAN></HTML>", oracle);
-
-		compareTwoDomsWithComparatorNotEqual(
-		        "<HTML><SPAN style=\"display:inline;color:red;\">foo</SPAN></HTML>",
-		        "<HTML><SPAN style=\"display:none; color:green;\">foo</SPAN></HTML>", oracle);
-	}
-
-	@Test
-	public void testSimpleOracle() {
-		Comparator oracle = new SimpleComparator();
-		compareTwoDomsWithComparatorEqual("<HTML>\n\n<SPAN>\n    foo\n</SPAN></HTML>",
-		        "<HTML>\n<SPAN>\n    foo     \n\n</SPAN>\n</HTML>", oracle);
-	}
-
-	@Test
-	public void testRegexOracle() {
-		Comparator oracle =
-		        new RegexComparator("[0-9]{1,3}\\.[0-9]{1,3}\\.[0-9]{1,3}\\.[0-9]{1,3}");
-		compareTwoDomsWithComparatorEqual("<HTML>192.168.1.1</HTML>", "<HTML>10.0.0.138</HTML>",
-		        oracle);
-	}
-
-	@Test
-	public void testAttributeOracle() {
-		String control = "<HTML><A href=\"foo.html\" myattr=\"true\">foo</A><HTML>";
-		String test = "<HTML><A href=\"foo.html\" myattr=\"false\">foo</A><HTML>";
-		compareTwoDomsWithComparatorEqual(control, test, new AttributeComparator("myattr"));
-	}
-
-	@Test
-	public void testPlainStructureOracle() {
-		String control =
-		        "<HTML><A href=\"foo.html\" jquery12421421=\"bla\" myattr=\"true\">foo</A><HTML>";
-		String test = "<HTML><A></A><HTML>";
-		compareTwoDomsWithComparatorEqual(control, test, new PlainStructureComparator(control,
-		        test));
-	}
-
-	@Test
-	public void testScriptComparator() {
-		String control =
-		        "<HTML><head><script>JavaScript();</script><title>Test</title></head><body><script>JavaScript23();</script>test</body><HTML>";
-		String test = "<HTML><head><title>Test</title></head><body>test</body><HTML>";
-		compareTwoDomsWithComparatorEqual(control, test, new ScriptComparator(control, test));
-	}
-
-	@Test
-	public void testEditDistanceComparator() {
-		String control = "<HTML><head><title>Test</title></head><body>test</body><HTML>";
-		String test = "<HTML><head><title>Test</title></head><body>test</body><HTML>";
-		assertTrue(control.equals(test));
-		compareTwoDomsWithComparatorEqual(control, test, new EditDistanceComparator(0));
-		compareTwoDomsWithComparatorEqual(control, test, new EditDistanceComparator(1));
-
-		test = "TheIsAlotOfRubish";
-		compareTwoDomsWithComparatorNotEqual(control, test, new EditDistanceComparator(1));
-		compareTwoDomsWithComparatorEqual(control, test, new EditDistanceComparator(0));
-
-		// We miss the title
-		test = "<HTML><head></head><body>test</body><HTML>";
-		Comparator oracle = new EditDistanceComparator(0.5);
-		compareTwoDomsWithComparatorEqual(control, test, oracle);
-		compareTwoDomsWithComparatorNotEqual(control, test, new EditDistanceComparator(1));
-		compareTwoDomsWithComparatorEqual(control, test, new EditDistanceComparator(0));
-	}
-
-	@Test
-	public void testXPathExpressionComparator() {
-		String control = "<HTML><head><title>Test</title></head><body>test</body><HTML>";
-		String test = "<HTML><head><title>Test</title></head><body>test</body><HTML>";
-		assertTrue(control.equals(test));
-
-		XPathExpressionComparator oracle = new XPathExpressionComparator();
-
-		compareTwoDomsWithComparatorEqual(control, test, oracle);
-		compareTwoDomsWithComparatorEqual(control, test, new XPathExpressionComparator(control,
-		        test));
-
-		test =
-		        "<HTML><head><title>Test</title></head><body>test<div id='ignoreme'>"
-		                + "ignoreme</div></body><HTML>";
-		compareTwoDomsWithComparatorNotEqual(control, test, oracle);
-		compareTwoDomsWithComparatorNotEqual(control, test, new XPathExpressionComparator(
-		        control, test));
-
-		oracle.addExpression("//*[@id='ignoreme']");
-		compareTwoDomsWithComparatorEqual(control, test, oracle);
-		compareTwoDomsWithComparatorEqual(test, control, oracle);
-
-		control =
-		        "<HTML><head><title>Test</title></head><body>test<div id='ignoreme'>"
-		                + "ignoreme123</div></body><HTML>";
-
-		compareTwoDomsWithComparatorEqual(control, test, oracle);
-		compareTwoDomsWithComparatorEqual(test, control, oracle);
-	}
-
-}
+package com.crawljax.oracle;
+
+import static org.junit.Assert.assertFalse;
+import static org.junit.Assert.assertTrue;
+
+import org.junit.Test;
+
+import com.crawljax.oraclecomparator.Comparator;
+import com.crawljax.oraclecomparator.comparators.AttributeComparator;
+import com.crawljax.oraclecomparator.comparators.DateComparator;
+import com.crawljax.oraclecomparator.comparators.EditDistanceComparator;
+import com.crawljax.oraclecomparator.comparators.PlainStructureComparator;
+import com.crawljax.oraclecomparator.comparators.RegexComparator;
+import com.crawljax.oraclecomparator.comparators.ScriptComparator;
+import com.crawljax.oraclecomparator.comparators.SimpleComparator;
+import com.crawljax.oraclecomparator.comparators.StyleComparator;
+import com.crawljax.oraclecomparator.comparators.XPathExpressionComparator;
+
+public class OracleTest {
+
+	private void compareTwoDomsWithComparatorEqual(String original, String newDom,
+	        Comparator comparator) {
+		comparator.setOriginalDom(original);
+		comparator.setNewDom(newDom);
+		assertTrue(comparator.isEquivalent());
+	}
+
+	private void compareTwoDomsWithComparatorNotEqual(String original, String newDom,
+	        Comparator comparator) {
+		comparator.setOriginalDom(original);
+		comparator.setNewDom(newDom);
+		assertFalse(comparator.isEquivalent());
+	}
+
+	@Test
+	public void testDateOracle() {
+
+		Comparator oracle = new DateComparator();
+
+		/* dates with days */
+		compareTwoDomsWithComparatorEqual("<HTML>Monday 15 march 1998</HTML>",
+		        "<HTML>Tuesday 13 december 2005</HTML>", oracle);
+		compareTwoDomsWithComparatorEqual("<HTML>Monday 1 feb '98</HTML>",
+		        "<HTML>Wednesday 15 march '00</HTML>", oracle);
+		compareTwoDomsWithComparatorEqual("<HTML>Friday 10 february</HTML>",
+		        "<HTML>Wednesday 3 march</HTML>", oracle);
+
+		/* dates only numeric */
+		compareTwoDomsWithComparatorEqual("<HTML>28-12-1983</HTML>", "<HTML>15-3-1986</HTML>",
+		        oracle);
+		compareTwoDomsWithComparatorEqual("<HTML>28.1.1976</HTML>", "<HTML>3.15.1986</HTML>",
+		        oracle);
+		compareTwoDomsWithComparatorEqual("<HTML>1/1/2001</HTML>", "<HTML>30/12/1988</HTML>",
+		        oracle);
+
+		compareTwoDomsWithComparatorEqual("<HTML>28-12-1983</HTML>", "<HTML>19-2-1986</HTML>",
+		        oracle);
+		compareTwoDomsWithComparatorEqual("<HTML>28.1.1976</HTML>", "<HTML>3.15.1986</HTML>",
+		        oracle);
+		compareTwoDomsWithComparatorEqual("<HTML>1/1/2001</HTML>", "<HTML>30/12/1988</HTML>",
+		        oracle);
+
+		compareTwoDomsWithComparatorEqual("<HTML>28-12-'83</HTML>", "<HTML>19-1-'86</HTML>",
+		        oracle);
+		compareTwoDomsWithComparatorEqual("<HTML>28.1.'76</HTML>", "<HTML>3.15.'86</HTML>",
+		        oracle);
+		compareTwoDomsWithComparatorEqual("<HTML>1/1/'01</HTML>", "<HTML>30/12/'88</HTML>",
+		        oracle);
+
+		compareTwoDomsWithComparatorEqual("<HTML>2003-16-03</HTML>", "<HTML>1986-3-3</HTML>",
+		        oracle);
+		compareTwoDomsWithComparatorEqual("<HTML>1993.12.12</HTML>", "<HTML>1997.13.09</HTML>",
+		        oracle);
+		compareTwoDomsWithComparatorEqual("<HTML>2013/1/3</HTML>", "<HTML>1986/3/3</HTML>",
+		        oracle);
+
+		/* dates with long months */
+		compareTwoDomsWithComparatorEqual("<HTML>19 november 1986</HTML>",
+		        "<HTML>18 june 1973</HTML>", oracle);
+		compareTwoDomsWithComparatorEqual("<HTML>1th march 1986</HTML>",
+		        "<HTML>28th december 2005</HTML>", oracle);
+		compareTwoDomsWithComparatorEqual("<HTML>15th november</HTML>", "<HTML>3th july</HTML>",
+		        oracle);
+
+		compareTwoDomsWithComparatorEqual("<HTML>2003 March 15</HTML>",
+		        "<HTML>1978 july 5</HTML>", oracle);
+		compareTwoDomsWithComparatorEqual("<HTML>2003Apr15</HTML>", "<HTML>1978jul5</HTML>",
+		        oracle);
+
+		compareTwoDomsWithComparatorEqual("<HTML>March 2003</HTML>", "<HTML>October 1996</HTML>",
+		        oracle);
+		compareTwoDomsWithComparatorEqual("<HTML>April '02</HTML>", "<HTML>August '99</HTML>",
+		        oracle);
+
+		compareTwoDomsWithComparatorEqual("<HTML>April 19 2007</HTML>",
+		        "<HTML>January 1 1994</HTML>", oracle);
+		compareTwoDomsWithComparatorEqual("<HTML>April 19, 2007</HTML>",
+		        "<HTML>January 1, 1994</HTML>", oracle);
+		compareTwoDomsWithComparatorEqual("<HTML>April 4 '07</HTML>",
+		        "<HTML>January 1 '87</HTML>", oracle);
+		compareTwoDomsWithComparatorEqual("<HTML>April 19, '66</HTML>",
+		        "<HTML>January 1, '88</HTML>", oracle);
+
+		/* time */
+		compareTwoDomsWithComparatorEqual("<HTML>4:47:00 am</HTML>", "<HTML>3:59:2PM</HTML>",
+		        oracle);
+		compareTwoDomsWithComparatorEqual("<HTML>2:13pm</HTML>", "<HTML>3:59am</HTML>", oracle);
+		compareTwoDomsWithComparatorEqual("<HTML>14:17:29</HTML>", "<HTML>7:34:26</HTML>", oracle);
+	}
+
+	@Test
+	public void testStyleOracle() {
+
+		Comparator oracle = new StyleComparator();
+		/* IGNORE_TAGS */
+		compareTwoDomsWithComparatorEqual("<HTML><B>foo</B></HTML>", "<HTML>foo</HTML>", oracle);
+		compareTwoDomsWithComparatorEqual("<HTML><PRE>foo</PRE></HTML>",
+		        "<HTML><STRONG>foo</STRONG></HTML>", oracle);
+		compareTwoDomsWithComparatorEqual("<HTML><FONT color=\"red\">foo</FONT> bar</HTML>",
+		        "<HTML>foo bar</HTML>", oracle);
+		compareTwoDomsWithComparatorEqual("<HTML><FONT color=\"red\">foo</FONT> bar</HTML>",
+		        "<HTML><FONT color=\"green\">foo</FONT> bar</HTML>", oracle);
+
+		/* IGNORE_ATTRIBUTES */
+		compareTwoDomsWithComparatorEqual("<HTML><SPAN width=\"100px\">foo</SPAN></HTML>",
+		        "<HTML><SPAN>foo</SPAN></HTML>", oracle);
+		compareTwoDomsWithComparatorEqual("<HTML><SPAN>foo</SPAN></HTML>",
+		        "<HTML><SPAN valign=\"top\">foo</SPAN></HTML>", oracle);
+
+		/* STYLE ATTRIBUTES */
+		compareTwoDomsWithComparatorEqual(
+		        "<HTML><SPAN style=\"color:  green;\">foo</SPAN></HTML>",
+		        "<HTML><SPAN style=\"color:red;\">foo</SPAN></HTML>", oracle);
+		compareTwoDomsWithComparatorEqual(
+		        "<HTML><SPAN style=\"color: yellow\">foo</SPAN></HTML>",
+		        "<HTML><SPAN>foo</SPAN></HTML>", oracle);
+		compareTwoDomsWithComparatorEqual(
+		        "<HTML><SPAN style=\"display:inline;color:red;\">foo</SPAN></HTML>",
+		        "<HTML><SPAN style=\"display:inline; color:green;\">foo</SPAN></HTML>", oracle);
+
+		compareTwoDomsWithComparatorNotEqual(
+		        "<HTML><SPAN style=\"display:inline;color:red;\">foo</SPAN></HTML>",
+		        "<HTML><SPAN style=\"display:none; color:green;\">foo</SPAN></HTML>", oracle);
+	}
+
+	@Test
+	public void testSimpleOracle() {
+		Comparator oracle = new SimpleComparator();
+		compareTwoDomsWithComparatorEqual("<HTML>\n\n<SPAN>\n    foo\n</SPAN></HTML>",
+		        "<HTML>\n<SPAN>\n    foo     \n\n</SPAN>\n</HTML>", oracle);
+	}
+
+	@Test
+	public void testRegexOracle() {
+		Comparator oracle =
+		        new RegexComparator("[0-9]{1,3}\\.[0-9]{1,3}\\.[0-9]{1,3}\\.[0-9]{1,3}");
+		compareTwoDomsWithComparatorEqual("<HTML>192.168.1.1</HTML>", "<HTML>10.0.0.138</HTML>",
+		        oracle);
+	}
+
+	@Test
+	public void testAttributeOracle() {
+		String control = "<HTML><A href=\"foo.html\" myattr=\"true\">foo</A><HTML>";
+		String test = "<HTML><A href=\"foo.html\" myattr=\"false\">foo</A><HTML>";
+		compareTwoDomsWithComparatorEqual(control, test, new AttributeComparator("myattr"));
+	}
+
+	@Test
+	public void testPlainStructureOracle() {
+		String control =
+		        "<HTML><A href=\"foo.html\" jquery12421421=\"bla\" myattr=\"true\">foo</A><HTML>";
+		String test = "<HTML><A></A><HTML>";
+		compareTwoDomsWithComparatorEqual(control, test, new PlainStructureComparator(control,
+		        test));
+	}
+
+	@Test
+	public void testScriptComparator() {
+		String control =
+		        "<HTML><head><script>JavaScript();</script><title>Test</title></head><body><script>JavaScript23();</script>test</body><HTML>";
+		String test = "<HTML><head><title>Test</title></head><body>test</body><HTML>";
+		compareTwoDomsWithComparatorEqual(control, test, new ScriptComparator(control, test));
+	}
+
+	@Test
+	public void testEditDistanceComparator() {
+		String control = "<HTML><head><title>Test</title></head><body>test</body><HTML>";
+		String test = "<HTML><head><title>Test</title></head><body>test</body><HTML>";
+		assertTrue(control.equals(test));
+		compareTwoDomsWithComparatorEqual(control, test, new EditDistanceComparator(0));
+		compareTwoDomsWithComparatorEqual(control, test, new EditDistanceComparator(1));
+
+		test = "TheIsAlotOfRubish";
+		compareTwoDomsWithComparatorNotEqual(control, test, new EditDistanceComparator(1));
+		compareTwoDomsWithComparatorEqual(control, test, new EditDistanceComparator(0));
+
+		// We miss the title
+		test = "<HTML><head></head><body>test</body><HTML>";
+		Comparator oracle = new EditDistanceComparator(0.5);
+		compareTwoDomsWithComparatorEqual(control, test, oracle);
+		compareTwoDomsWithComparatorNotEqual(control, test, new EditDistanceComparator(1));
+		compareTwoDomsWithComparatorEqual(control, test, new EditDistanceComparator(0));
+	}
+
+	@Test
+	public void testXPathExpressionComparator() {
+		String control = "<HTML><head><title>Test</title></head><body>test</body><HTML>";
+		String test = "<HTML><head><title>Test</title></head><body>test</body><HTML>";
+		assertTrue(control.equals(test));
+
+		XPathExpressionComparator oracle = new XPathExpressionComparator();
+
+		compareTwoDomsWithComparatorEqual(control, test, oracle);
+		compareTwoDomsWithComparatorEqual(control, test, new XPathExpressionComparator(control,
+		        test));
+
+		test =
+		        "<HTML><head><title>Test</title></head><body>test<div id='ignoreme'>"
+		                + "ignoreme</div></body><HTML>";
+		compareTwoDomsWithComparatorNotEqual(control, test, oracle);
+		compareTwoDomsWithComparatorNotEqual(control, test, new XPathExpressionComparator(
+		        control, test));
+
+		oracle.addExpression("//*[@id='ignoreme']");
+		compareTwoDomsWithComparatorEqual(control, test, oracle);
+		compareTwoDomsWithComparatorEqual(test, control, oracle);
+
+		control =
+		        "<HTML><head><title>Test</title></head><body>test<div id='ignoreme'>"
+		                + "ignoreme123</div></body><HTML>";
+
+		compareTwoDomsWithComparatorEqual(control, test, oracle);
+		compareTwoDomsWithComparatorEqual(test, control, oracle);
+	}
+
+}